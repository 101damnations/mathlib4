/-
Copyright (c) 2022 Antoine Labelle. All rights reserved.
Released under Apache 2.0 license as described in the file LICENSE.
Authors: Antoine Labelle
-/
import Mathlib.RepresentationTheory.Basic
import Mathlib.RepresentationTheory.FDRep

/-!
# Subspace of invariants a group representation

This file introduces the subspace of invariants of a group representation
and proves basic results about it.
The main tool used is the average of all elements of the group, seen as an element of
`MonoidAlgebra k G`. The action of this special element gives a projection onto the
subspace of invariants.
In order for the definition of the average element to make sense, we need to assume for most of the
results that the order of `G` is invertible in `k` (e. g. `k` has characteristic `0`).
-/

suppress_compilation

universe u
<<<<<<< HEAD
=======

open MonoidAlgebra
>>>>>>> 4f08dd9a

open Representation

namespace GroupAlgebra

open MonoidAlgebra

variable (k G : Type*) [CommSemiring k] [Group G]
variable [Fintype G] [Invertible (Fintype.card G : k)]

/-- The average of all elements of the group `G`, considered as an element of `MonoidAlgebra k G`.
-/
noncomputable def average : MonoidAlgebra k G :=
  ⅟ (Fintype.card G : k) • ∑ g : G, of k G g

/-- `average k G` is invariant under left multiplication by elements of `G`.
-/
@[simp]
theorem mul_average_left (g : G) : ↑(Finsupp.single g 1) * average k G = average k G := by
  simp only [mul_one, Finset.mul_sum, Algebra.mul_smul_comm, average, MonoidAlgebra.of_apply,
    Finset.sum_congr, MonoidAlgebra.single_mul_single]
  set f : G → MonoidAlgebra k G := fun x => Finsupp.single x 1
  show ⅟ (Fintype.card G : k) • ∑ x : G, f (g * x) = ⅟ (Fintype.card G : k) • ∑ x : G, f x
  rw [Function.Bijective.sum_comp (Group.mulLeft_bijective g) _]

/-- `average k G` is invariant under right multiplication by elements of `G`.
-/
@[simp]
theorem mul_average_right (g : G) : average k G * ↑(Finsupp.single g 1) = average k G := by
  simp only [mul_one, Finset.sum_mul, Algebra.smul_mul_assoc, average, MonoidAlgebra.of_apply,
    Finset.sum_congr, MonoidAlgebra.single_mul_single]
  set f : G → MonoidAlgebra k G := fun x => Finsupp.single x 1
  show ⅟ (Fintype.card G : k) • ∑ x : G, f (x * g) = ⅟ (Fintype.card G : k) • ∑ x : G, f x
  rw [Function.Bijective.sum_comp (Group.mulRight_bijective g) _]

end GroupAlgebra

namespace Representation

section Invariants

open GroupAlgebra

variable {k G V : Type*} [CommSemiring k] [Group G] [AddCommMonoid V] [Module k V]
variable (ρ : Representation k G V)

/-- The subspace of invariants, consisting of the vectors fixed by all elements of `G`.
-/
def invariants : Submodule k V where
  carrier := setOf fun v => ∀ g : G, ρ g v = v
  zero_mem' g := by simp only [map_zero]
  add_mem' hv hw g := by simp only [hv g, hw g, map_add]
  smul_mem' r v hv g := by simp only [hv g, LinearMap.map_smulₛₗ, RingHom.id_apply]

@[simp]
theorem mem_invariants (v : V) : v ∈ invariants ρ ↔ ∀ g : G, ρ g v = v := by rfl

theorem invariants_eq_inter : (invariants ρ).carrier = ⋂ g : G, Function.fixedPoints (ρ g) := by
  ext; simp [Function.IsFixedPt]

theorem invariants_eq_top [ρ.IsTrivial] :
    invariants ρ = ⊤ :=
eq_top_iff.2 (fun x _ g => ρ.isTrivial_apply g x)

section

variable [Fintype G] [Invertible (Fintype.card G : k)]

/-- The action of `average k G` gives a projection map onto the subspace of invariants.
-/
@[simp]
noncomputable def averageMap : V →ₗ[k] V :=
  asAlgebraHom ρ (average k G)

/-- The `averageMap` sends elements of `V` to the subspace of invariants.
-/
theorem averageMap_invariant (v : V) : averageMap ρ v ∈ invariants ρ := fun g => by
  rw [averageMap, ← asAlgebraHom_single_one, ← Module.End.mul_apply, ← map_mul (asAlgebraHom ρ),
    mul_average_left]

/-- The `averageMap` acts as the identity on the subspace of invariants.
-/
theorem averageMap_id (v : V) (hv : v ∈ invariants ρ) : averageMap ρ v = v := by
  rw [mem_invariants] at hv
  simp [average, map_sum, hv, Finset.card_univ, ← Nat.cast_smul_eq_nsmul k _ v, smul_smul]

theorem isProj_averageMap : LinearMap.IsProj ρ.invariants ρ.averageMap :=
  ⟨ρ.averageMap_invariant, ρ.averageMap_id⟩

end
section Subgroup

variable {V : Type*} [AddCommMonoid V] [Module k V]
variable (ρ : Representation k G V) (S : Subgroup G) [S.Normal]

lemma le_comap_invariants (g : G) :
    (invariants <| ρ.comp S.subtype) ≤
      (invariants <| ρ.comp S.subtype).comap (ρ g) :=
  fun x hx ⟨s, hs⟩ => by
    simpa using congr(ρ g $(hx ⟨(g⁻¹ * s * g), Subgroup.Normal.conj_mem' ‹_› s hs g⟩))

/-- Given a normal subgroup `S ≤ G`, a `G`-representation `ρ` restricts to a `G`-representation on
the invariants of `ρ|_S`. -/
abbrev toInvariants :
    Representation k G (invariants (ρ.comp S.subtype)) :=
  subrepresentation ρ _ <| le_comap_invariants ρ S

instance : IsTrivial ((toInvariants ρ S).comp S.subtype) where
  out g := LinearMap.ext fun ⟨x, hx⟩ => Subtype.ext <| by simpa using (hx g)

/-- Given a normal subgroup `S ≤ G`, a `G`-representation `ρ` induces a `G ⧸ S`-representation on
the invariants of `ρ|_S`. -/
abbrev quotientToInvariants :
    Representation k (G ⧸ S) (invariants (ρ.comp S.subtype)) :=
  ofQuotient (toInvariants ρ S) S

end Subgroup
end Invariants

namespace linHom

open CategoryTheory Action

section Rep

variable {k : Type u} [CommRing k] {G : Type u} [Group G]

theorem mem_invariants_iff_comm {X Y : Rep k G} (f : X.V →ₗ[k] Y.V) (g : G) :
    (linHom X.ρ Y.ρ) g f = f ↔ f.comp (X.ρ g) = (Y.ρ g).comp f := by
  dsimp
  rw [← LinearMap.comp_assoc, ← ModuleCat.hom_ofHom (Y.ρ g), ← ModuleCat.hom_ofHom f,
      ← ModuleCat.hom_comp, ← ModuleCat.hom_ofHom (X.ρ g⁻¹), ← ModuleCat.hom_comp,
      Rep.ofHom_ρ, ← ρAut_apply_inv X g, Rep.ofHom_ρ, ← ρAut_apply_hom Y g,
      ← ModuleCat.hom_ext_iff, Iso.inv_comp_eq, ρAut_apply_hom, ← ModuleCat.hom_ofHom (X.ρ g),
      ← ModuleCat.hom_comp, ← ModuleCat.hom_ext_iff]
  exact comm

/-- The invariants of the representation `linHom X.ρ Y.ρ` correspond to the representation
homomorphisms from `X` to `Y`. -/
@[simps]
def invariantsEquivRepHom (X Y : Rep k G) : (linHom X.ρ Y.ρ).invariants ≃ₗ[k] X ⟶ Y where
  toFun f := ⟨ModuleCat.ofHom f.val, fun g =>
    ModuleCat.hom_ext ((mem_invariants_iff_comm _ g).1 (f.property g))⟩
  map_add' _ _ := rfl
  map_smul' _ _ := rfl
  invFun f := ⟨f.hom.hom, fun g =>
    (mem_invariants_iff_comm _ g).2 (ModuleCat.hom_ext_iff.mp (f.comm g))⟩
  left_inv _ := by ext; rfl
  right_inv _ := by ext; rfl

end Rep

section FDRep

variable {k : Type u} [Field k] {G : Type u} [Group G]

/-- The invariants of the representation `linHom X.ρ Y.ρ` correspond to the representation
homomorphisms from `X` to `Y`. -/
def invariantsEquivFDRepHom (X Y : FDRep k G) : (linHom X.ρ Y.ρ).invariants ≃ₗ[k] X ⟶ Y := by
  rw [← FDRep.forget₂_ρ, ← FDRep.forget₂_ρ]
  -- Porting note: The original version used `linHom.invariantsEquivRepHom _ _ ≪≫ₗ`
  exact linHom.invariantsEquivRepHom
    ((forget₂ (FDRep k G) (Rep k G)).obj X) ((forget₂ (FDRep k G) (Rep k G)).obj Y) ≪≫ₗ
    FDRep.forget₂HomLinearEquiv X Y

end FDRep

end linHom

end Representation

namespace Rep

open CategoryTheory

<<<<<<< HEAD
variable (k G : Type u) [CommRing k] [Group G] (A : Rep k G)
=======
variable {k G : Type u} [CommRing k] [Group G] (A : Rep k G) (S : Subgroup G) [S.Normal]

/-- Given a normal subgroup `S ≤ G`, a `G`-representation `ρ` restricts to a `G`-representation on
the invariants of `ρ|_S`. -/
abbrev toInvariants : Rep k G := Rep.of <| A.ρ.toInvariants S

/-- Given a normal subgroup `S ≤ G`, a `G`-representation `ρ` induces a `G ⧸ S`-representation on
the invariants of `ρ|_S`. -/
abbrev quotientToInvariants : Rep k (G ⧸ S) := Rep.of (A.ρ.quotientToInvariants S)

variable (k G)
>>>>>>> 4f08dd9a

/-- The functor sending a representation to its submodule of invariants. -/
@[simps]
noncomputable def invariantsFunctor : Rep k G ⥤ ModuleCat k where
  obj A := ModuleCat.of k A.ρ.invariants
  map {A B} f := ModuleCat.ofHom <| (f.hom.hom ∘ₗ A.ρ.invariants.subtype).codRestrict
    B.ρ.invariants fun ⟨c, hc⟩ g => by
      have := (hom_comm_apply f g c).symm
      simp_all [hc g]

instance : (invariantsFunctor k G).PreservesZeroMorphisms where

instance : (invariantsFunctor k G).Additive where

<<<<<<< HEAD
/-- The adjunction between the functor equipping a module with the trivial representation, and
the functor sending a representation to its submodule of invariants. -/
noncomputable abbrev invariantsAdjunction : trivialFunctor G ⊣ invariantsFunctor k G :=
  Adjunction.mkOfHomEquiv {
    homEquiv := fun _ _ => {
      toFun := fun f => ModuleCat.ofHom <|
        LinearMap.codRestrict _ f.hom.hom fun x g => (hom_comm_apply f _ _).symm
      invFun := fun f => {
        hom := ModuleCat.ofHom (Submodule.subtype _ ∘ₗ f.hom)
        comm := fun g => by ext x; exact ((f x).2 g).symm }
      left_inv := by intro; rfl
      right_inv := by intro; rfl }
    homEquiv_naturality_left_symm := by intros; rfl
    homEquiv_naturality_right := by intros; rfl }

noncomputable instance : Limits.PreservesLimits (invariantsFunctor k G) :=
  (invariantsAdjunction k G).rightAdjoint_preservesLimits

=======
>>>>>>> 4f08dd9a
end Rep<|MERGE_RESOLUTION|>--- conflicted
+++ resolved
@@ -21,11 +21,6 @@
 suppress_compilation
 
 universe u
-<<<<<<< HEAD
-=======
-
-open MonoidAlgebra
->>>>>>> 4f08dd9a
 
 open Representation
 
@@ -201,9 +196,6 @@
 
 open CategoryTheory
 
-<<<<<<< HEAD
-variable (k G : Type u) [CommRing k] [Group G] (A : Rep k G)
-=======
 variable {k G : Type u} [CommRing k] [Group G] (A : Rep k G) (S : Subgroup G) [S.Normal]
 
 /-- Given a normal subgroup `S ≤ G`, a `G`-representation `ρ` restricts to a `G`-representation on
@@ -215,7 +207,6 @@
 abbrev quotientToInvariants : Rep k (G ⧸ S) := Rep.of (A.ρ.quotientToInvariants S)
 
 variable (k G)
->>>>>>> 4f08dd9a
 
 /-- The functor sending a representation to its submodule of invariants. -/
 @[simps]
@@ -230,7 +221,6 @@
 
 instance : (invariantsFunctor k G).Additive where
 
-<<<<<<< HEAD
 /-- The adjunction between the functor equipping a module with the trivial representation, and
 the functor sending a representation to its submodule of invariants. -/
 noncomputable abbrev invariantsAdjunction : trivialFunctor G ⊣ invariantsFunctor k G :=
@@ -249,6 +239,4 @@
 noncomputable instance : Limits.PreservesLimits (invariantsFunctor k G) :=
   (invariantsAdjunction k G).rightAdjoint_preservesLimits
 
-=======
->>>>>>> 4f08dd9a
 end Rep