--- conflicted
+++ resolved
@@ -112,25 +112,6 @@
     letI := QuotientGroup.rightRel S
     choose! s hs using (Rep.epi_iff_surjective f).1 ‹_›
     choose! i hi using Quotient.mk'_surjective (α := G)
-<<<<<<< HEAD
-    let γ : G → S := fun g => ⟨g * (i (Quotient.mk' g))⁻¹,
-      (QuotientGroup.rightRel_apply.1 (Quotient.eq'.1 (hi (Quotient.mk' g))))⟩
-    have hmk : ∀ (s : S) (g : G), Quotient.mk' (s.1 * g) = Quotient.mk' g := fun _ _ =>
-      Quotient.eq'.2 <| QuotientGroup.rightRel_apply.2 <| by simp
-    have hγ : ∀ (s : S) (g : G), γ (s.1 * g) = s * γ g := fun _ _ => by
-      ext; simp [mul_assoc, γ, hmk]
-    let x : G → X := fun g => X.ρ (γ g) (s <| y.1 <| i <| Quotient.mk' g)
-    refine ⟨⟨x, ?_⟩, ?_⟩
-    intro s g
-    unfold x
-    rw [← Module.End.mul_apply, ← map_mul, Subgroup.coe_subtype, hmk, hγ]
-    simp
-    ext g
-    unfold x
-    simp_all [hom_comm_apply]
-    rw [← y.2 (γ g)]
-    simp [γ]
-=======
     let γ (g : G) : S := ⟨g * (i (Quotient.mk' g))⁻¹,
       (QuotientGroup.rightRel_apply.1 (Quotient.eq'.1 (hi (Quotient.mk' g))))⟩
     have hmk (s : S) (g : G) : Quotient.mk' (s.1 * g) = Quotient.mk' g :=
@@ -140,7 +121,6 @@
     refine ⟨⟨x, fun _ _ => ?_⟩, Subtype.ext <| funext fun g => ?_⟩
     · simp [x, ← Module.End.mul_apply, ← map_mul, hmk, hγ]
     · simp_all [x, hom_comm_apply, ← y.2 (γ g), γ]
->>>>>>> 8b7e6c14
 
 end Coind
 section Coind'
