--- conflicted
+++ resolved
@@ -112,7 +112,6 @@
     (trivial k G V).ρ g = LinearMap.id :=
   rfl
 
-<<<<<<< HEAD
 variable (G) in
 /-- The functor equipping a module with the trivial representation. -/
 @[simps]
@@ -122,8 +121,6 @@
 
 instance (X : ModuleCat k) : ((trivialFunctor G).obj X).ρ.IsTrivial where
 
-=======
->>>>>>> 004ede9c
 /-- A predicate for representations that fix every element. -/
 abbrev IsTrivial (A : Rep k G) := A.ρ.IsTrivial
 
@@ -131,11 +128,7 @@
     IsTrivial (Rep.trivial k G V) where
 
 instance {V : Type u} [AddCommGroup V] [Module k V] (ρ : Representation k G V) [ρ.IsTrivial] :
-<<<<<<< HEAD
-    IsTrivial (Rep.of ρ) where
-=======
     IsTrivial (Rep.of ρ) := ‹_›
->>>>>>> 004ede9c
 
 -- Porting note: the two following instances were found automatically in mathlib3
 noncomputable instance : PreservesLimits (forget₂ (Rep k G) (ModuleCat.{u} k)) :=
