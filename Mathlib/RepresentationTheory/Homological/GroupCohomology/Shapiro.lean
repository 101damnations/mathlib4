--- conflicted
+++ resolved
@@ -34,14 +34,7 @@
 
 open CategoryTheory Finsupp TensorProduct Rep
 
-<<<<<<< HEAD
-variable {k G : Type u} [CommRing k] [Group G] {S : Subgroup G}
-  [DecidableRel (QuotientGroup.rightRel S)] (A : Rep k S)
-
-
-=======
 variable {k G : Type u} [CommRing k] [Group G] {S : Subgroup G} (A : Rep k S)
->>>>>>> 8b7e6c14
 
 /-- Given a projective resolution `P` of `k` as a `k`-linear `G`-representation, a subgroup
 `S ≤ G`, and a `k`-linear `S`-representation `A`, this is an isomorphism of complexes
