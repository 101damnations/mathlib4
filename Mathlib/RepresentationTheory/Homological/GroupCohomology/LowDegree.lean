--- conflicted
+++ resolved
@@ -391,12 +391,7 @@
     f ∘ Additive.ofMul ∈ cocycles₁ A :=
   (mem_cocycles₁_iff _).2 fun g h => by
     simp only [Function.comp_apply, ofMul_mul, map_add,
-<<<<<<< HEAD
-      cocycles₁_map_mul_of_isTrivial, isTrivial_apply A.ρ g (f (Additive.ofMul h)),
-=======
-      isTrivial_apply A.ρ g (f (Additive.ofMul h)),
->>>>>>> 97927037
-      add_comm (f (Additive.ofMul g))]
+      isTrivial_apply A.ρ g (f (Additive.ofMul h)), add_comm (f (Additive.ofMul g))]
 
 @[deprecated (since := "2025-06-25")]
 alias mem_oneCocycles_of_addMonoidHom := mem_cocycles₁_of_addMonoidHom
