/-
Copyright (c) 2025 Amelia Livingston. All rights reserved.
Released under Apache 2.0 license as described in the file LICENSE.
Authors: Amelia Livingston
-/
import Mathlib.Algebra.Homology.ShortComplex.ModuleCat
import Mathlib.GroupTheory.Abelianization
import Mathlib.RepresentationTheory.Homological.GroupHomology.Basic
import Mathlib.RepresentationTheory.Invariants

/-!
# The low-degree homology of a `k`-linear `G`-representation

Let `k` be a commutative ring and `G` a group. This file contains specialised API for
the cycles and group homology  of a `k`-linear `G`-representation `A` in degrees 0, 1 and 2.
In `RepresentationTheory/Homological/GroupHomology/Basic.lean`, we define the `n`th group homology
of `A` to be the homology of a complex `inhomogeneousChains A`, whose objects are
`(Fin n →₀ G) → A`; this is unnecessarily unwieldy in low degree.

Given an additive abelian group `A` with an appropriate scalar action of `G`, we provide support
for turning a finsupp `f : G →₀ A` satisfying the 1-cycle identity into an element of the
`cycles₁` of the representation on `A` corresponding to the scalar action. We also do this for
0-boundaries, 1-boundaries, 2-cycles and 2-boundaries.

The file also contains an identification between the definitions in
`RepresentationTheory/Homological/GroupHomology/Basic.lean`, `groupHomology.cycles A n`, and the
`cyclesₙ` in this file for `n = 1, 2`, as well as an isomorphism `groupHomology.cycles A 0 ≅ A.V`.
Moreover, we provide API for the natural maps `cyclesₙ A → Hn A` for `n = 1, 2`.

<<<<<<< HEAD
We show that when the representation on `A` is trivial, `H₁(G, A) ≃+ Gᵃᵇ ⊗[ℤ] A`.

=======
>>>>>>> 3e526e66
## Main definitions

* `groupHomology.H0Iso A`: isomorphism between `H₀(G, A)` and the coinvariants `A_G` of the
  `G`-representation on `A`.
* `groupHomology.H1π A`: epimorphism from the 1-cycles (i.e. `Z₁(G, A) := Ker(d₀ : (G →₀ A) → A`)
  to `H₁(G, A)`.
* `groupHomology.H2π A`: epimorphism from the 2-cycles
  (i.e. `Z₂(G, A) := Ker(d₁ : (G² →₀ A) → (G →₀ A)`) to `H₂(G, A)`.
<<<<<<< HEAD
* `groupHomology.H1AddEquivOfIsTrivial`: an isomorphism `H₁(G, A) ≃+ Gᵃᵇ ⊗[ℤ] A` when the
  representation on `A` is trivial.
=======
>>>>>>> 3e526e66

-/

universe v u

noncomputable section

open CategoryTheory Limits Representation Rep Finsupp

variable {k G : Type u} [CommRing k] [Group G] (A : Rep k G)

namespace groupHomology

section Chains
variable [DecidableEq G]

/-- The 0th object in the complex of inhomogeneous chains of `A : Rep k G` is isomorphic
to `A` as a `k`-module. -/
def chainsIso₀ : (inhomogeneousChains A).X 0 ≅ A.V :=
  (LinearEquiv.finsuppUnique _ _ _).toModuleIso

/-- The 1st object in the complex of inhomogeneous chains of `A : Rep k G` is isomorphic
to `G →₀ A` as a `k`-module. -/
def chainsIso₁ : (inhomogeneousChains A).X 1 ≅ ModuleCat.of k (G →₀ A) :=
  (Finsupp.domLCongr (Equiv.funUnique (Fin 1) G)).toModuleIso

/-- The 2nd object in the complex of inhomogeneous chains of `A : Rep k G` is isomorphic
to `G² →₀ A` as a `k`-module. -/
def chainsIso₂ : (inhomogeneousChains A).X 2 ≅ ModuleCat.of k (G × G →₀ A) :=
  (Finsupp.domLCongr (piFinTwoEquiv fun _ => G)).toModuleIso

/-- The 3rd object in the complex of inhomogeneous chains of `A : Rep k G` is isomorphic
to `G³ → A` as a `k`-module. -/
def chainsIso₃ : (inhomogeneousChains A).X 3 ≅ ModuleCat.of k (G × G × G →₀ A) :=
  (Finsupp.domLCongr ((Fin.consEquiv _).symm.trans
    ((Equiv.refl G).prodCongr (piFinTwoEquiv fun _ => G)))).toModuleIso

end Chains

section Differentials

/-- The 0th differential in the complex of inhomogeneous chains of `A : Rep k G`, as a
`k`-linear map `(G →₀ A) → A`. It is defined by `single g a ↦ ρ_A(g⁻¹)(a) - a.` -/
def d₁₀ : ModuleCat.of k (G →₀ A) ⟶ A.V :=
  ModuleCat.ofHom <| lsum k fun g => A.ρ g⁻¹ - LinearMap.id

@[simp]
theorem d₁₀_single (g : G) (a : A) : d₁₀ A (single g a) = A.ρ g⁻¹ a - a := by
  simp [d₁₀]

theorem d₁₀_single_one (a : A) : d₁₀ A (single 1 a) = 0 := by
  simp [d₁₀]

theorem d₁₀_single_inv (g : G) (a : A) :
    d₁₀ A (single g⁻¹ a) = - d₁₀ A (single g (A.ρ g a)) := by
  simp [d₁₀]

theorem range_d₁₀_eq_coinvariantsKer :
    LinearMap.range (d₁₀ A).hom = Coinvariants.ker A.ρ := by
  symm
  apply Submodule.span_eq_of_le
  · rintro _ ⟨x, rfl⟩
    use single x.1⁻¹ x.2
    simp [d₁₀]
  · rintro x ⟨y, hy⟩
    induction' y using Finsupp.induction with _ _ _ _ _ h generalizing x
    · simp [← hy]
    · simpa [← hy, add_sub_add_comm, sum_add_index, d₁₀_single (G := G)]
        using Submodule.add_mem _ (Coinvariants.mem_ker_of_eq _ _ _ rfl) (h rfl)

@[reassoc (attr := simp), elementwise (attr := simp)]
lemma d₁₀_comp_coinvariantsMk : d₁₀ A ≫ (coinvariantsMk k G).app A = 0 := by
  ext
  simp [d₁₀]

/-- The 0th differential in the complex of inhomogeneous chains of a `G`-representation `A` as a
linear map into the `k`-submodule of `A` spanned by elements of the form
`ρ(g)(x) - x, g ∈ G, x ∈ A`. -/
def chains₁ToCoinvariantsKer :
    ModuleCat.of k (G →₀ A) ⟶ ModuleCat.of k (Coinvariants.ker A.ρ) :=
  ModuleCat.ofHom <| (d₁₀ A).hom.codRestrict _ <|
    range_d₁₀_eq_coinvariantsKer A ▸ LinearMap.mem_range_self _

@[simp]
theorem d₁₀_eq_zero_of_isTrivial [A.IsTrivial] : d₁₀ A = 0 := by
  ext
  simp [d₁₀]

/-- The 1st differential in the complex of inhomogeneous chains of `A : Rep k G`, as a
`k`-linear map `(G² →₀ A) → (G →₀ A)`. It is defined by
`a·(g₁, g₂) ↦ ρ_A(g₁⁻¹)(a)·g₂ - a·g₁g₂ + a·g₁`. -/
def d₂₁ : ModuleCat.of k (G × G →₀ A) ⟶ ModuleCat.of k (G →₀ A) :=
  ModuleCat.ofHom <| lsum k fun g => lsingle g.2 ∘ₗ A.ρ g.1⁻¹ - lsingle (g.1 * g.2) + lsingle g.1

variable {A}

@[simp]
lemma d₂₁_single (g : G × G) (a : A) :
    d₂₁ A (single g a) = single g.2 (A.ρ g.1⁻¹ a) - single (g.1 * g.2) a + single g.1 a := by
  simp [d₂₁]

lemma d₂₁_single_one_fst (g : G) (a : A) :
    d₂₁ A (single (1, g) a) = single 1 a := by
  simp [d₂₁]

lemma d₂₁_single_one_snd (g : G) (a : A) :
    d₂₁ A (single (g, 1) a) = single 1 (A.ρ g⁻¹ a) := by
  simp [d₂₁]

lemma d₂₁_single_inv_self_ρ_sub_self_inv (g : G) (a : A) :
    d₂₁ A (single (g⁻¹, g) (A.ρ g⁻¹ a) - single (g, g⁻¹) a) =
      single 1 a - single 1 (A.ρ g⁻¹ a) := by
  simp only [map_sub, d₂₁_single (G := G), inv_inv, self_inv_apply, inv_mul_cancel,
    mul_inv_cancel]
  abel

lemma d₂₁_single_self_inv_ρ_sub_inv_self (g : G) (a : A) :
    d₂₁ A (single (g, g⁻¹) (A.ρ g a) - single (g⁻¹, g) a) =
      single 1 a - single 1 (A.ρ g a) := by
  simp only [map_sub, d₂₁_single (G := G), inv_self_apply, mul_inv_cancel, inv_inv,
    inv_mul_cancel]
  abel

lemma d₂₁_single_ρ_add_single_inv_mul (g h : G) (a : A) :
    d₂₁ A (single (g, h) (A.ρ g a) + single (g⁻¹, g * h) a) =
      single g (A.ρ g a) + single g⁻¹ a := by
  simp only [map_add, d₂₁_single (G := G), inv_self_apply, inv_inv, inv_mul_cancel_left]
  abel

lemma d₂₁_single_inv_mul_ρ_add_single (g h : G) (a : A) :
    d₂₁ A (single (g⁻¹, g * h) (A.ρ g⁻¹ a) + single (g, h) a) =
      single g⁻¹ (A.ρ g⁻¹ a) + single g a := by
  simp only [map_add, d₂₁_single (G := G), inv_inv, self_inv_apply, inv_mul_cancel_left]
  abel

variable (A) in
/-- The 2nd differential in the complex of inhomogeneous chains of `A : Rep k G`, as a
`k`-linear map `(G³ →₀ A) → (G² →₀ A)`. It is defined by
`a·(g₁, g₂, g₃) ↦ ρ_A(g₁⁻¹)(a)·(g₂, g₃) - a·(g₁g₂, g₃) + a·(g₁, g₂g₃) - a·(g₁, g₂)`. -/
def d₃₂ : ModuleCat.of k (G × G × G →₀ A) ⟶ ModuleCat.of k (G × G →₀ A) :=
  ModuleCat.ofHom <| lsum k fun g =>
    lsingle (g.2.1, g.2.2) ∘ₗ A.ρ g.1⁻¹ - lsingle (g.1 * g.2.1, g.2.2) +
    lsingle (g.1, g.2.1 * g.2.2) - lsingle (g.1, g.2.1)

@[simp]
lemma d₃₂_single (g : G × G × G) (a : A) :
    d₃₂ A (single g a) = single (g.2.1, g.2.2) (A.ρ g.1⁻¹ a) - single (g.1 * g.2.1, g.2.2) a +
      single (g.1, g.2.1 * g.2.2) a - single (g.1, g.2.1) a := by
  simp [d₃₂]

lemma d₃₂_single_one_fst (g h : G) (a : A) :
    d₃₂ A (single (1, g, h) a) = single (1, g * h) a - single (1, g) a := by
  simp [d₃₂]

lemma d₃₂_single_one_snd (g h : G) (a : A) :
    d₃₂ A (single (g, 1, h) a) = single (1, h) (A.ρ g⁻¹ a) - single (g, 1) a := by
  simp [d₃₂]

lemma d₃₂_single_one_thd (g h : G) (a : A) :
    d₃₂ A (single (g, h, 1) a) = single (h, 1) (A.ρ g⁻¹ a) - single (g * h, 1) a := by
  simp [d₃₂]

variable (A) [DecidableEq G]

/-- Let `C(G, A)` denote the complex of inhomogeneous chains of `A : Rep k G`. This lemma
says `d₁₀` gives a simpler expression for the 0th differential: that is, the following
square commutes:
```
  C₁(G, A) --d 1 0--> C₀(G, A)
    |                   |
    |                   |
    |                   |
    v                   v
  (G →₀ A) ----d₁₀----> A
```
where the vertical arrows are `chainsIso₁` and `chainsIso₀` respectively.
-/
theorem comp_d₁₀_eq :
    (chainsIso₁ A).hom ≫ d₁₀ A = (inhomogeneousChains A).d 1 0 ≫ (chainsIso₀ A).hom :=
  ModuleCat.hom_ext <| lhom_ext fun _ _ => by
    simp [inhomogeneousChains.d_def, chainsIso₀, chainsIso₁, d₁₀_single (G := G),
      Unique.eq_default (α := Fin 0 → G), sub_eq_add_neg, inhomogeneousChains.d_single (G := G)]

@[reassoc (attr := simp), elementwise (attr := simp)]
theorem eq_d₁₀_comp_inv :
    (chainsIso₁ A).inv ≫ (inhomogeneousChains A).d 1 0 = d₁₀ A ≫ (chainsIso₀ A).inv :=
  (CommSq.horiz_inv ⟨comp_d₁₀_eq A⟩).w

/-- Let `C(G, A)` denote the complex of inhomogeneous chains of `A : Rep k G`. This lemma
says `d₂₁` gives a simpler expression for the 1st differential: that is, the following
square commutes:
```
  C₂(G, A) --d 2 1--> C₁(G, A)
    |                    |
    |                    |
    |                    |
    v                    v
  (G² →₀ A) --d₂₁--> (G →₀ A)
```
where the vertical arrows are `chainsIso₂` and `chainsIso₁` respectively.
-/

theorem comp_d₂₁_eq :
    (chainsIso₂ A).hom ≫ d₂₁ A = (inhomogeneousChains A).d 2 1 ≫ (chainsIso₁ A).hom :=
  ModuleCat.hom_ext <| lhom_ext fun _ _ => by
    simp [inhomogeneousChains.d_def, chainsIso₁, add_assoc, chainsIso₂, d₂₁_single (G := G),
      -Finsupp.domLCongr_apply, domLCongr_single, sub_eq_add_neg, Fin.contractNth,
      inhomogeneousChains.d_single (G := G)]

@[reassoc (attr := simp), elementwise (attr := simp)]
theorem eq_d₂₁_comp_inv :
    (chainsIso₂ A).inv ≫ (inhomogeneousChains A).d 2 1 = d₂₁ A ≫ (chainsIso₁ A).inv :=
  (CommSq.horiz_inv ⟨comp_d₂₁_eq A⟩).w

/-- Let `C(G, A)` denote the complex of inhomogeneous chains of `A : Rep k G`. This lemma
says `d₃₂` gives a simpler expression for the 2nd differential: that is, the following
square commutes:
```
   C₃(G, A) --d 3 2--> C₂(G, A)
    |                    |
    |                    |
    |                    |
    v                    v
  (G³ →₀ A) --d₃₂--> (G² →₀ A)
```
where the vertical arrows are `chainsIso₃` and `chainsIso₂` respectively.
-/
theorem comp_d₃₂_eq :
    (chainsIso₃ A).hom ≫ d₃₂ A = (inhomogeneousChains A).d 3 2 ≫ (chainsIso₂ A).hom :=
  ModuleCat.hom_ext <| lhom_ext fun _ _ => by
    simp [inhomogeneousChains.d_def, chainsIso₂, pow_succ, chainsIso₃,
      -domLCongr_apply, domLCongr_single, d₃₂, Fin.sum_univ_three,
      Fin.contractNth, Fin.tail_def, sub_eq_add_neg, add_assoc,
      inhomogeneousChains.d_single (G := G), add_rotate' (-(single (_ * _, _) _)),
      add_left_comm (single (_, _ * _) _)]

@[reassoc (attr := simp), elementwise (attr := simp)]
theorem eq_d₃₂_comp_inv :
    (chainsIso₃ A).inv ≫ (inhomogeneousChains A).d 3 2 = d₃₂ A ≫ (chainsIso₂ A).inv :=
  (CommSq.horiz_inv ⟨comp_d₃₂_eq A⟩).w

@[reassoc (attr := simp), elementwise (attr := simp)]
theorem d₂₁_comp_d₁₀ : d₂₁ A ≫ d₁₀ A = 0 := by
  ext x g
  simp [d₁₀, d₂₁, sum_add_index, sum_sub_index, sub_sub_sub_comm, add_sub_add_comm]

@[reassoc (attr := simp), elementwise (attr := simp)]
theorem d₃₂_comp_d₂₁ : d₃₂ A ≫ d₂₁ A = 0 := by
  simp [← cancel_mono (chainsIso₁ A).inv, ← eq_d₂₁_comp_inv, ← eq_d₃₂_comp_inv_assoc]

open ShortComplex

/-- The (exact) short complex `(G →₀ A) ⟶ A ⟶ A.ρ.coinvariants`. -/
@[simps! -isSimp f g]
def shortComplexH0 : ShortComplex (ModuleCat k) :=
  mk _ _ (d₁₀_comp_coinvariantsMk A)

/-- The short complex `(G² →₀ A) --d₂₁--> (G →₀ A) --d₁₀--> A`. -/
@[simps! -isSimp f g]
def shortComplexH1 : ShortComplex (ModuleCat k) :=
  mk _ _ (d₂₁_comp_d₁₀ A)

/-- The short complex `(G³ →₀ A) --d₃₂--> (G² →₀ A) --d₂₁--> (G →₀ A)`. -/
@[simps! -isSimp f g]
def shortComplexH2 : ShortComplex (ModuleCat k) :=
  mk _ _ (d₃₂_comp_d₂₁ A)

end Differentials

section Cycles

/-- The 1-cycles `Z₁(G, A)` of `A : Rep k G`, defined as the kernel of the map
`(G →₀ A) → A` defined by `single g a ↦ ρ_A(g⁻¹)(a) - a`. -/
def cycles₁ : Submodule k (G →₀ A) := LinearMap.ker (d₁₀ A).hom

/-- The 2-cycles `Z₂(G, A)` of `A : Rep k G`, defined as the kernel of the map
`(G² →₀ A) → (G →₀ A)` defined by `a·(g₁, g₂) ↦ ρ_A(g₁⁻¹)(a)·g₂ - a·g₁g₂ + a·g₁`. -/
def cycles₂ : Submodule k (G × G →₀ A) := LinearMap.ker (d₂₁ A).hom

variable {A}

theorem mem_cycles₁_iff (x : G →₀ A) :
    x ∈ cycles₁ A ↔ x.sum (fun g a => A.ρ g⁻¹ a) = x.sum (fun _ a => a) := by
  change x.sum (fun g a => A.ρ g⁻¹ a - a) = 0 ↔ _
  rw [sum_sub, sub_eq_zero]

theorem single_mem_cycles₁_iff (g : G) (a : A) :
    single g a ∈ cycles₁ A ↔ A.ρ g a = a := by
  simp [mem_cycles₁_iff, ← (A.ρ.apply_bijective g).1.eq_iff (a := A.ρ g⁻¹ a), eq_comm]

theorem single_mem_cycles₁_of_mem_invariants (g : G) (a : A) (ha : a ∈ A.ρ.invariants) :
    single g a ∈ cycles₁ A :=
  (single_mem_cycles₁_iff g a).2 (ha g)

theorem d₂₁_apply_mem_cycles₁ [DecidableEq G] (x : G × G →₀ A) :
    d₂₁ A x ∈ cycles₁ A :=
  congr($(d₂₁_comp_d₁₀ A) x)

variable (A) in
theorem cycles₁_eq_top_of_isTrivial [A.IsTrivial] : cycles₁ A = ⊤ := by
  rw [cycles₁, d₁₀_eq_zero_of_isTrivial, ModuleCat.hom_zero, LinearMap.ker_zero]

variable (A) in
/-- The natural inclusion `Z₁(G, A) ⟶ C₁(G, A)` is an isomorphism when the representation
on `A` is trivial. -/
def cycles₁IsoOfIsTrivial [A.IsTrivial] :
    ModuleCat.of k (cycles₁ A) ≅ ModuleCat.of k (G →₀ A) :=
  (LinearEquiv.ofTop _ (cycles₁_eq_top_of_isTrivial A)).toModuleIso

@[simp]
lemma cycles₁IsoOfIsTrivial_hom_apply [A.IsTrivial] (x : cycles₁ A) :
    (cycles₁IsoOfIsTrivial A).hom x = x.1 := rfl

@[simp]
lemma cycles₁IsoOfIsTrivial_inv_apply [A.IsTrivial] (x : G →₀ A) :
    ((cycles₁IsoOfIsTrivial A).inv x).1 = x := rfl

theorem mem_cycles₂_iff (x : G × G →₀ A) :
    x ∈ cycles₂ A ↔ x.sum (fun g a => single g.2 (A.ρ g.1⁻¹ a) + single g.1 a) =
      x.sum (fun g a => single (g.1 * g.2) a) := by
  change x.sum (fun g a => _) = 0 ↔ _
  simp [sub_add_eq_add_sub, sub_eq_zero]

theorem single_mem_cycles₂_iff_inv (g : G × G) (a : A) :
    single g a ∈ cycles₂ A ↔ single g.2 (A.ρ g.1⁻¹ a) + single g.1 a = single (g.1 * g.2) a := by
  simp [mem_cycles₂_iff]

theorem single_mem_cycles₂_iff (g : G × G) (a : A) :
    single g a ∈ cycles₂ A ↔
      single (g.1 * g.2) (A.ρ g.1 a) = single g.2 a + single g.1 (A.ρ g.1 a) := by
  rw [← (mapRange_injective (α := G) _ (map_zero _) (A.ρ.apply_bijective g.1⁻¹).1).eq_iff]
  simp [mem_cycles₂_iff, mapRange_add, eq_comm]

theorem d₃₂_apply_mem_cycles₂ [DecidableEq G] (x : G × G × G →₀ A) :
    d₃₂ A x ∈ cycles₂ A :=
  congr($(d₃₂_comp_d₂₁ A) x)

end Cycles

section Boundaries

/-- The 1-boundaries `B₁(G, A)` of `A : Rep k G`, defined as the image of the map
`(G² →₀ A) → (G →₀ A)` defined by `a·(g₁, g₂) ↦ ρ_A(g₁⁻¹)(a)·g₂ - a·g₁g₂ + a·g₁`. -/
def boundaries₁ : Submodule k (G →₀ A) :=
  LinearMap.range (d₂₁ A).hom

/-- The 2-boundaries `B₂(G, A)` of `A : Rep k G`, defined as the image of the map
`(G³ →₀ A) → (G² →₀ A)` defined by
`a·(g₁, g₂, g₃) ↦ ρ_A(g₁⁻¹)(a)·(g₂, g₃) - a·(g₁g₂, g₃) + a·(g₁, g₂g₃) - a·(g₁, g₂)`. -/
def boundaries₂ : Submodule k (G × G →₀ A) :=
  LinearMap.range (d₃₂ A).hom

variable {A}

section

variable [DecidableEq G]

lemma mem_cycles₁_of_mem_boundaries₁ (f : G →₀ A) (h : f ∈ boundaries₁ A) :
    f ∈ cycles₁ A := by
  rcases h with ⟨x, rfl⟩
  exact d₂₁_apply_mem_cycles₁ x

variable (A) in
lemma boundaries₁_le_cycles₁ : boundaries₁ A ≤ cycles₁ A :=
  mem_cycles₁_of_mem_boundaries₁

variable (A) in
/-- The natural inclusion `B₁(G, A) →ₗ[k] Z₁(G, A)`. -/
abbrev boundariesToCycles₁ : boundaries₁ A →ₗ[k] cycles₁ A :=
  Submodule.inclusion (boundaries₁_le_cycles₁ A)

@[simp]
lemma boundariesToCycles₁_apply (x : boundaries₁ A) :
    (boundariesToCycles₁ A x).1 = x.1 := rfl

end

theorem single_one_mem_boundaries₁ (a : A) :
    single 1 a ∈ boundaries₁ A := by
  use single (1, 1) a
  simp [d₂₁]

theorem single_ρ_self_add_single_inv_mem_boundaries₁ (g : G) (a : A) :
    single g (A.ρ g a) + single g⁻¹ a ∈ boundaries₁ A := by
  rw [← d₂₁_single_ρ_add_single_inv_mul g 1]
  exact Set.mem_range_self _

theorem single_inv_ρ_self_add_single_mem_boundaries₁ (g : G) (a : A) :
    single g⁻¹ (A.ρ g⁻¹ a) + single g a ∈ boundaries₁ A := by
  rw [← d₂₁_single_inv_mul_ρ_add_single g 1]
  exact Set.mem_range_self _

section

variable [DecidableEq G]

lemma mem_cycles₂_of_mem_boundaries₂ (x : G × G →₀ A) (h : x ∈ boundaries₂ A) :
    x ∈ cycles₂ A := by
  rcases h with ⟨x, rfl⟩
  exact d₃₂_apply_mem_cycles₂ x

variable (A) in
lemma boundaries₂_le_cycles₂ : boundaries₂ A ≤ cycles₂ A :=
  mem_cycles₂_of_mem_boundaries₂

variable (A) in
/-- The natural inclusion `B₂(G, A) →ₗ[k] Z₂(G, A)`. -/
abbrev boundariesToCycles₂ [DecidableEq G] : boundaries₂ A →ₗ[k] cycles₂ A :=
  Submodule.inclusion (boundaries₂_le_cycles₂ A)

@[simp]
lemma boundariesToCycles₂_apply (x : boundaries₂ A) :
    (boundariesToCycles₂ A x).1 = x.1 := rfl

end

lemma single_one_fst_sub_single_one_fst_mem_boundaries₂ (g h : G) (a : A) :
    single (1, g * h) a - single (1, g) a ∈ boundaries₂ A := by
  use single (1, g, h) a
  simp [d₃₂]

lemma single_one_fst_sub_single_one_snd_mem_boundaries₂ (g h : G) (a : A) :
    single (1, h) (A.ρ g⁻¹ a) - single (g, 1) a ∈ boundaries₂ A := by
  use single (g, 1, h) a
  simp [d₃₂]

lemma single_one_snd_sub_single_one_fst_mem_boundaries₂ (g h : G) (a : A) :
    single (g, 1) (A.ρ g a) - single (1, h) a ∈ boundaries₂ A := by
  use single (g, 1, h) (A.ρ g (-a))
  simp [d₃₂_single (G := G)]

lemma single_one_snd_sub_single_one_snd_mem_boundaries₂ (g h : G) (a : A) :
    single (h, 1) (A.ρ g⁻¹ a) - single (g * h, 1) a ∈ boundaries₂ A := by
  use single (g, h, 1) a
  simp [d₃₂]

end Boundaries

section IsCycle

section

variable {G A : Type*} [Mul G] [Inv G] [AddCommGroup A] [SMul G A]

/-- A finsupp `∑ aᵢ·gᵢ : G →₀ A` satisfies the 1-cycle condition if `∑ gᵢ⁻¹ • aᵢ = ∑ aᵢ`. -/
def IsCycle₁ (x : G →₀ A) : Prop := x.sum (fun g a => g⁻¹ • a) = x.sum (fun _ a => a)

/-- A finsupp `∑ aᵢ·(gᵢ, hᵢ) : G × G →₀ A` satisfies the 2-cycle condition if
`∑ (gᵢ⁻¹ • aᵢ)·hᵢ + aᵢ·gᵢ = ∑ aᵢ·gᵢhᵢ`. -/
def IsCycle₂ (x : G × G →₀ A) : Prop :=
  x.sum (fun g a => single g.2 (g.1⁻¹ • a) + single g.1 a) =
    x.sum (fun g a => single (g.1 * g.2) a)

end

section

variable {G A : Type*} [Group G] [AddCommGroup A] [DistribMulAction G A]

@[simp]
theorem single_isCycle₁_iff (g : G) (a : A) :
    IsCycle₁ (single g a) ↔ g • a = a := by
  rw [← (MulAction.bijective g⁻¹).1.eq_iff]
  simp [IsCycle₁, eq_comm]

theorem single_isCycle₁_of_mem_fixedPoints
    (g : G) (a : A) (ha : a ∈ MulAction.fixedPoints G A) :
    IsCycle₁ (single g a) := by
  simp_all [IsCycle₁]

theorem single_isCycle₂_iff_inv (g : G × G) (a : A) :
    IsCycle₂ (single g a) ↔
      single g.2 (g.1⁻¹ • a) + single g.1 a = single (g.1 * g.2) a := by
  simp [IsCycle₂]

@[simp]
theorem single_isCycle₂_iff (g : G × G) (a : A) :
    IsCycle₂ (single g a) ↔
      single g.2 a + single g.1 (g.1 • a) = single (g.1 * g.2) (g.1 • a) := by
  rw [← (Finsupp.mapRange_injective (α := G) _ (smul_zero _) (MulAction.bijective g.1⁻¹).1).eq_iff]
  simp [mapRange_add, IsCycle₂]

end

end IsCycle

section IsBoundary

section

variable {G A : Type*} [Mul G] [Inv G] [AddCommGroup A] [SMul G A]

variable (G) in
/-- A term `x : A` satisfies the 0-boundary condition if there exists a finsupp
`∑ aᵢ·gᵢ : G →₀ A` such that `∑ gᵢ⁻¹ • aᵢ - aᵢ = x`. -/
def IsBoundary₀ (a : A) : Prop :=
  ∃ (x : G →₀ A), x.sum (fun g z => g⁻¹ • z - z) = a

/-- A finsupp `x : G →₀ A` satisfies the 1-boundary condition if there's a finsupp
`∑ aᵢ·(gᵢ, hᵢ) : G × G →₀ A` such that `∑ (gᵢ⁻¹ • aᵢ)·hᵢ - aᵢ·gᵢhᵢ + aᵢ·gᵢ = x`. -/
def IsBoundary₁ (x : G →₀ A) : Prop :=
  ∃ y : G × G →₀ A, y.sum
    (fun g a => single g.2 (g.1⁻¹ • a) - single (g.1 * g.2) a + single g.1 a) = x

/-- A finsupp `x : G × G →₀ A` satsfies the 2-boundary condition if there's a finsupp
`∑ aᵢ·(gᵢ, hᵢ, jᵢ) : G × G × G →₀ A` such that
`∑ (gᵢ⁻¹ • aᵢ)·(hᵢ, jᵢ) - aᵢ·(gᵢhᵢ, jᵢ) + aᵢ·(gᵢ, hᵢjᵢ) - aᵢ·(gᵢ, hᵢ) = x.` -/
def IsBoundary₂ (x : G × G →₀ A) : Prop :=
  ∃ y : G × G × G →₀ A, y.sum (fun g a => single (g.2.1, g.2.2) (g.1⁻¹ • a) -
    single (g.1 * g.2.1, g.2.2) a + single (g.1, g.2.1 * g.2.2) a - single (g.1, g.2.1) a) = x

end

section

variable {G A : Type*} [Group G] [AddCommGroup A] [DistribMulAction G A]

variable (G) in
theorem isBoundary₀_iff (a : A) :
    IsBoundary₀ G a ↔ ∃ x : G →₀ A, x.sum (fun g z => g • z - z) = a := by
  constructor
  · rintro ⟨x, hx⟩
    use x.sum (fun g a => single g (- (g⁻¹ • a)))
    simp_all [sum_neg_index, sum_sum_index, neg_add_eq_sub]
  · rintro ⟨x, hx⟩
    use x.sum (fun g a => single g (- (g • a)))
    simp_all [sum_neg_index, sum_sum_index, neg_add_eq_sub]

theorem isBoundary₁_iff (x : G →₀ A) :
    IsBoundary₁ x ↔ ∃ y : G × G →₀ A, y.sum
      (fun g a => single g.2 a - single (g.1 * g.2) (g.1 • a) + single g.1 (g.1 • a)) = x := by
  constructor
  · rintro ⟨y, hy⟩
    use y.sum (fun g a => single g (g.1⁻¹ • a))
    simp_all [sum_sum_index]
  · rintro ⟨x, hx⟩
    use x.sum (fun g a => single g (g.1 • a))
    simp_all [sum_sum_index]

theorem isBoundary₂_iff (x : G × G →₀ A) :
    IsBoundary₂ x ↔ ∃ y : G × G × G →₀ A, y.sum
      (fun g a => single (g.2.1, g.2.2) a - single (g.1 * g.2.1, g.2.2) (g.1 • a) +
        single (g.1, g.2.1 * g.2.2) (g.1 • a) - single (g.1, g.2.1) (g.1 • a)) = x := by
  constructor
  · rintro ⟨y, hy⟩
    use y.sum (fun g a => single g (g.1⁻¹ • a))
    simp_all [sum_sum_index]
  · rintro ⟨x, hx⟩
    use x.sum (fun g a => single g (g.1 • a))
    simp_all [sum_sum_index]

end

end IsBoundary

section ofDistribMulAction

variable {k G A : Type u} [CommRing k] [Group G] [AddCommGroup A] [Module k A]
  [DistribMulAction G A] [SMulCommClass G k A]

/-- Given a `k`-module `A` with a compatible `DistribMulAction` of `G`, and a term
`x : A` satisfying the 0-boundary condition, this produces an element of the kernel of the quotient
map `A → A_G` for the representation on `A` induced by the `DistribMulAction`. -/
@[simps]
def coinvariantsKerOfIsBoundary₀ (x : A) (hx : IsBoundary₀ G x) :
    Coinvariants.ker (Representation.ofDistribMulAction k G A) :=
  ⟨x, by
    rcases (isBoundary₀_iff G x).1 hx with ⟨y, rfl⟩
    exact Submodule.finsuppSum_mem _ _ _ _ fun g _ => Coinvariants.mem_ker_of_eq g (y g) _ rfl⟩

theorem isBoundary₀_of_mem_coinvariantsKer [DecidableEq G]
    (x : A) (hx : x ∈ Coinvariants.ker (Representation.ofDistribMulAction k G A)) :
    IsBoundary₀ G x :=
  Submodule.span_induction (fun _ ⟨g, hg⟩ => ⟨single g.1⁻¹ g.2, by simp_all⟩) ⟨0, by simp⟩
    (fun _ _ _ _ ⟨X, hX⟩ ⟨Y, hY⟩ => ⟨X + Y, by simp_all [sum_add_index, add_sub_add_comm]⟩)
    (fun r _ _ ⟨X, hX⟩ => ⟨r • X, by simp [← hX, sum_smul_index', smul_comm, smul_sub, smul_sum]⟩)
    hx

/-- Given a `k`-module `A` with a compatible `DistribMulAction` of `G`, and a finsupp
`x : G →₀ A` satisfying the 1-cycle condition, produces a 1-cycle for the representation on
`A` induced by the `DistribMulAction`. -/
@[simps]
def cyclesOfIsCycle₁ (x : G →₀ A) (hx : IsCycle₁ x) :
    cycles₁ (Rep.ofDistribMulAction k G A) :=
  ⟨x, (mem_cycles₁_iff (A := Rep.ofDistribMulAction k G A) x).2 hx⟩

theorem isCycle₁_of_mem_cycles₁
    (x : G →₀ A) (hx : x ∈ cycles₁ (Rep.ofDistribMulAction k G A)) :
    IsCycle₁ x := by
  simpa using (mem_cycles₁_iff (A := Rep.ofDistribMulAction k G A) x).1 hx

/-- Given a `k`-module `A` with a compatible `DistribMulAction` of `G`, and a finsupp
`x : G →₀ A` satisfying the 1-boundary condition, produces a 1-boundary for the representation
on `A` induced by the `DistribMulAction`. -/
@[simps]
def boundariesOfIsBoundary₁ (x : G →₀ A) (hx : IsBoundary₁ x) :
    boundaries₁ (Rep.ofDistribMulAction k G A) :=
  ⟨x, hx⟩

theorem isBoundary₁_of_mem_boundaries₁
    (x : G →₀ A) (hx : x ∈ boundaries₁ (Rep.ofDistribMulAction k G A)) :
    IsBoundary₁ x := hx

/-- Given a `k`-module `A` with a compatible `DistribMulAction` of `G`, and a finsupp
`x : G × G →₀ A` satisfying the 2-cycle condition, produces a 2-cycle for the representation on
`A` induced by the `DistribMulAction`. -/
@[simps]
def cyclesOfIsCycle₂ (x : G × G →₀ A) (hx : IsCycle₂ x) :
    cycles₂ (Rep.ofDistribMulAction k G A) :=
  ⟨x, (mem_cycles₂_iff (A := Rep.ofDistribMulAction k G A) x).2 hx⟩

theorem isCycle₂_of_mem_cycles₂
    (x : G × G →₀ A) (hx : x ∈ cycles₂ (Rep.ofDistribMulAction k G A)) :
    IsCycle₂ x := (mem_cycles₂_iff (A := Rep.ofDistribMulAction k G A) x).1 hx

/-- Given a `k`-module `A` with a compatible `DistribMulAction` of `G`, and a finsupp
`x : G × G →₀ A` satisfying the 2-boundary condition, produces a 2-boundary for the
representation on `A` induced by the `DistribMulAction`. -/
@[simps]
def boundariesOfIsBoundary₂ (x : G × G →₀ A) (hx : IsBoundary₂ x) :
    boundaries₂ (Rep.ofDistribMulAction k G A) :=
  ⟨x, hx⟩

theorem isBoundary₂_of_mem_boundaries₂
    (x : G × G →₀ A) (hx : x ∈ boundaries₂ (Rep.ofDistribMulAction k G A)) :
    IsBoundary₂ x := hx

end ofDistribMulAction

open ShortComplex

section cyclesIso₀

instance : Epi (shortComplexH0 A).g := inferInstanceAs <| Epi ((coinvariantsMk k G).app A)

lemma shortComplexH0_exact : (shortComplexH0 A).Exact := by
  rw [ShortComplex.moduleCat_exact_iff]
  intro x (hx : Coinvariants.mk _ _ = 0)
  rw [Coinvariants.mk_eq_zero, ← range_d₁₀_eq_coinvariantsKer] at hx
  rcases hx with ⟨x, hx, rfl⟩
  use x
  rfl

variable [DecidableEq G]

/-- The 0-cycles of the complex of inhomogeneous chains of `A` are isomorphic to `A`. -/
def cyclesIso₀ : cycles A 0 ≅ A.V :=
  (inhomogeneousChains A).iCyclesIso _ 0 (by aesop) (by aesop) ≪≫ chainsIso₀ A

@[reassoc (attr := simp), elementwise (attr := simp)]
lemma cyclesIso₀_inv_comp_iCycles :
    (cyclesIso₀ A).inv ≫ iCycles A 0 = (chainsIso₀ A).inv := by
  simp [cyclesIso₀]

/-- The arrow `(G →₀ A) --d₁₀--> A` is isomorphic to the differential
`(inhomogeneousChains A).d 1 0` of the complex of inhomogeneous chains of `A`. -/
@[simps! hom_left hom_right inv_left inv_right]
def d₁₀ArrowIso :
    Arrow.mk ((inhomogeneousChains A).d 1 0) ≅ Arrow.mk (d₁₀ A) :=
  Arrow.isoMk (chainsIso₁ A) (chainsIso₀ A) (comp_d₁₀_eq A)

/-- The 0-cycles of the complex of inhomogeneous chains of `A` are isomorphic to
`A.ρ.coinvariants`, which is a simpler type. -/
def opcyclesIso₀ : (inhomogeneousChains A).opcycles 0 ≅ (coinvariantsFunctor k G).obj A :=
  CokernelCofork.mapIsoOfIsColimit
    ((inhomogeneousChains A).opcyclesIsCokernel 1 0 (by simp)) (shortComplexH0_exact A).gIsCokernel
      (d₁₀ArrowIso A)

@[reassoc (attr := simp), elementwise (attr := simp)]
lemma pOpcycles_comp_opcyclesIso_hom :
    (inhomogeneousChains A).pOpcycles 0 ≫ (opcyclesIso₀ A).hom =
      (chainsIso₀ A).hom ≫ (coinvariantsMk k G).app A :=
  CokernelCofork.π_mapOfIsColimit (φ := (d₁₀ArrowIso A).hom) _ _

@[reassoc (attr := simp), elementwise (attr := simp)]
lemma coinvariantsMk_comp_opcyclesIso₀_inv :
    (coinvariantsMk k G).app A ≫ (opcyclesIso₀ A).inv =
      (chainsIso₀ A).inv ≫ (inhomogeneousChains A).pOpcycles 0 :=
  (CommSq.vert_inv ⟨pOpcycles_comp_opcyclesIso_hom A⟩).w

end cyclesIso₀

section isoCycles₁

variable [DecidableEq G]

/-- The short complex `(G² →₀ A) --d₂₁--> (G →₀ A) --d₁₀--> A` is isomorphic to the 1st
short complex associated to the complex of inhomogeneous chains of `A`. -/
@[simps! hom inv]
def isoShortComplexH1 : (inhomogeneousChains A).sc 1 ≅ shortComplexH1 A :=
  (inhomogeneousChains A).isoSc' 2 1 0 (by simp) (by simp) ≪≫
    isoMk (chainsIso₂ A) (chainsIso₁ A) (chainsIso₀ A) (comp_d₂₁_eq A) (comp_d₁₀_eq A)

/-- The 1-cycles of the complex of inhomogeneous chains of `A` are isomorphic to
`cycles₁ A`, which is a simpler type. -/
def isoCycles₁ : cycles A 1 ≅ ModuleCat.of k (cycles₁ A) :=
    cyclesMapIso' (isoShortComplexH1 A) ((inhomogeneousChains A).sc 1).leftHomologyData
      (shortComplexH1 A).moduleCatLeftHomologyData

@[reassoc (attr := simp), elementwise (attr := simp)]
lemma isoCycles₁_hom_comp_i :
    (isoCycles₁ A).hom ≫ (shortComplexH1 A).moduleCatLeftHomologyData.i =
      iCycles A 1 ≫ (chainsIso₁ A).hom := by
  simp [isoCycles₁, iCycles, HomologicalComplex.iCycles, ShortComplex.iCycles]

@[reassoc (attr := simp), elementwise (attr := simp)]
lemma isoCycles₁_inv_comp_iCycles :
    (isoCycles₁ A).inv ≫ iCycles A 1 =
      (shortComplexH1 A).moduleCatLeftHomologyData.i ≫ (chainsIso₁ A).inv :=
  (CommSq.horiz_inv ⟨isoCycles₁_hom_comp_i A⟩).w

@[reassoc (attr := simp), elementwise (attr := simp)]
lemma toCycles_comp_isoCycles₁_hom :
    toCycles A 2 1 ≫ (isoCycles₁ A).hom =
      (chainsIso₂ A).hom ≫ (shortComplexH1 A).moduleCatLeftHomologyData.f' := by
  simp [← cancel_mono (shortComplexH1 A).moduleCatLeftHomologyData.i, comp_d₂₁_eq,
    shortComplexH1_f]

end isoCycles₁

section isoCycles₂

variable [DecidableEq G]

/-- The short complex `(G³ →₀ A) --d₃₂--> (G² →₀ A) --d₂₁--> (G →₀ A)` is isomorphic to the 2nd
short complex associated to the complex of inhomogeneous chains of `A`. -/
@[simps! hom inv]
def isoShortComplexH2 : (inhomogeneousChains A).sc 2 ≅ shortComplexH2 A :=
  (inhomogeneousChains A).isoSc' 3 2 1 (by simp) (by simp) ≪≫
    isoMk (chainsIso₃ A) (chainsIso₂ A) (chainsIso₁ A) (comp_d₃₂_eq A) (comp_d₂₁_eq A)

/-- The 2-cycles of the complex of inhomogeneous chains of `A` are isomorphic to
`cycles₂ A`, which is a simpler type. -/
def isoCycles₂ : cycles A 2 ≅ ModuleCat.of k (cycles₂ A) :=
    cyclesMapIso' (isoShortComplexH2 A) ((inhomogeneousChains A).sc 2).leftHomologyData
      (shortComplexH2 A).moduleCatLeftHomologyData

@[reassoc (attr := simp), elementwise (attr := simp)]
lemma isoCycles₂_hom_comp_i :
    (isoCycles₂ A).hom ≫ (shortComplexH2 A).moduleCatLeftHomologyData.i =
      iCycles A 2 ≫ (chainsIso₂ A).hom := by
  simp [isoCycles₂, iCycles, HomologicalComplex.iCycles, ShortComplex.iCycles]

@[reassoc (attr := simp), elementwise (attr := simp)]
lemma isoCycles₂_inv_comp_iCycles :
    (isoCycles₂ A).inv ≫ iCycles A 2 =
      (shortComplexH2 A).moduleCatLeftHomologyData.i ≫ (chainsIso₂ A).inv :=
  (CommSq.horiz_inv ⟨isoCycles₂_hom_comp_i A⟩).w

@[reassoc (attr := simp), elementwise (attr := simp)]
lemma toCycles_comp_isoCycles₂_hom :
    toCycles A 3 2 ≫ (isoCycles₂ A).hom =
      (chainsIso₃ A).hom ≫ (shortComplexH2 A).moduleCatLeftHomologyData.f' := by
  simp [← cancel_mono (shortComplexH2 A).moduleCatLeftHomologyData.i, comp_d₃₂_eq,
    shortComplexH2_f]

end isoCycles₂

section Homology

variable [DecidableEq G]

section H0

/-- Shorthand for the 0th group homology of a `k`-linear `G`-representation `A`, `H₀(G, A)`,
defined as the 0th homology of the complex of inhomogeneous chains of `A`. -/
abbrev H0 := groupHomology A 0

/-- The 0th group homology of `A`, defined as the 0th homology of the complex of inhomogeneous
chains, is isomorphic to the invariants of the representation on `A`. -/
def H0Iso : H0 A ≅ (coinvariantsFunctor k G).obj A :=
  (ChainComplex.isoHomologyι₀ _) ≪≫ opcyclesIso₀ A

/-- The quotient map from `A` to `H₀(G, A)`. -/
def H0π : A.V ⟶ H0 A := (cyclesIso₀ A).inv ≫ π A 0

instance : Epi (H0π A) := by unfold H0π; infer_instance

@[reassoc (attr := simp), elementwise (attr := simp)]
lemma π_comp_H0Iso_hom :
    π A 0 ≫ (H0Iso A).hom = (cyclesIso₀ A).hom ≫ (coinvariantsMk k G).app A := by
  simp [H0Iso, cyclesIso₀]

@[reassoc (attr := simp), elementwise (attr := simp)]
lemma coinvariantsMk_comp_H0Iso_inv :
    (coinvariantsMk k G).app A ≫ (H0Iso A).inv = H0π A :=
  (CommSq.vert_inv ⟨π_comp_H0Iso_hom A⟩).w

@[reassoc (attr := simp), elementwise (attr := simp)]
lemma H0π_comp_H0Iso_hom :
    H0π A ≫ (H0Iso A).hom = (coinvariantsMk k G).app A := by
  simp [H0π]

@[reassoc (attr := simp), elementwise (attr := simp)]
lemma cyclesIso₀_comp_H0π :
    (cyclesIso₀ A).hom ≫ H0π A = π A 0 := by
  simp [H0π]

@[elab_as_elim]
theorem H0_induction_on {C : H0 A → Prop} (x : H0 A)
    (h : ∀ x : A, C (H0π A x)) : C x :=
  groupHomology_induction_on x fun y => by simpa using h ((cyclesIso₀ A).hom y)

section IsTrivial

variable [A.IsTrivial]

/-- When the representation on `A` is trivial, then `H₀(G, A)` is all of `A.` -/
def H0IsoOfIsTrivial :
    H0 A ≅ A.V :=
  ((inhomogeneousChains A).isoHomologyπ 1 0 (by simp) <| by
    ext; simp [inhomogeneousChains.d_def, inhomogeneousChains.d_single (G := G),
       Unique.eq_default (α := Fin 0 → G)]).symm ≪≫ cyclesIso₀ A

@[simp]
theorem H0IsoOfIsTrivial_inv_eq_π :
    (H0IsoOfIsTrivial A).inv = H0π A := rfl

@[reassoc (attr := simp), elementwise (attr := simp)]
theorem π_comp_H0IsoOfIsTrivial_hom :
    π A 0 ≫ (H0IsoOfIsTrivial A).hom = (cyclesIso₀ A).hom := by
  simp [H0IsoOfIsTrivial]

end IsTrivial
<<<<<<< HEAD
end H0
=======

end H0

>>>>>>> 3e526e66
section H1

/-- Shorthand for the 1st group homology of a `k`-linear `G`-representation `A`, `H₁(G, A)`,
defined as the 1st homology of the complex of inhomogeneous chains of `A`. -/
abbrev H1 := groupHomology A 1

/-- The quotient map from the 1-cycles of `A`, as a submodule of `G →₀ A`, to `H₁(G, A)`. -/
def H1π : ModuleCat.of k (cycles₁ A) ⟶ H1 A :=
  (isoCycles₁ A).inv ≫ π A 1

instance : Epi (H1π A) := by unfold H1π; infer_instance

variable {A}

lemma H1π_eq_zero_iff (x : cycles₁ A) : H1π A x = 0 ↔ x.1 ∈ boundaries₁ A := by
  have h := leftHomologyπ_naturality'_assoc (isoShortComplexH1 A).inv
    (shortComplexH1 A).moduleCatLeftHomologyData (leftHomologyData _)
    ((inhomogeneousChains A).sc 1).leftHomologyIso.hom
  simp only [H1π, isoCycles₁, π, HomologicalComplex.homologyπ, homologyπ,
    cyclesMapIso'_inv, leftHomologyπ, ← h, ← leftHomologyMapIso'_inv, ModuleCat.hom_comp,
    LinearMap.coe_comp, Function.comp_apply, map_eq_zero_iff _
    ((ModuleCat.mono_iff_injective <|  _).1 inferInstance)]
  simp [LinearMap.range_codRestrict, boundaries₁, shortComplexH1, cycles₁]

lemma H1π_eq_iff (x y : cycles₁ A) :
    H1π A x = H1π A y ↔ x.1 - y.1 ∈ boundaries₁ A := by
  rw [← sub_eq_zero, ← map_sub, H1π_eq_zero_iff]
  rfl

@[elab_as_elim]
theorem H1_induction_on {C : H1 A → Prop} (x : H1 A) (h : ∀ x : cycles₁ A, C (H1π A x)) :
    C x :=
  groupHomology_induction_on x fun y => by simpa [H1π] using h ((isoCycles₁ A).hom y)

variable (A)

/-- The 1st group homology of `A`, defined as the 1st homology of the complex of inhomogeneous
chains, is isomorphic to `cycles₁ A ⧸ boundaries₁ A`, which is a simpler type. -/
def H1Iso : H1 A ≅ (shortComplexH1 A).moduleCatLeftHomologyData.H :=
  (leftHomologyIso _).symm ≪≫ (leftHomologyMapIso' (isoShortComplexH1 A) _ _)

@[reassoc (attr := simp), elementwise (attr := simp)]
lemma π_comp_H1Iso_hom :
    π A 1 ≫ (H1Iso A).hom = (isoCycles₁ A).hom ≫
      (shortComplexH1 A).moduleCatLeftHomologyData.π := by
  simp [H1Iso, isoCycles₁, π, HomologicalComplex.homologyπ, leftHomologyπ]

<<<<<<< HEAD
@[reassoc (attr := simp), elementwise (attr := simp)]
lemma π_comp_H1Iso_inv :
    (shortComplexH1 A).moduleCatLeftHomologyData.π ≫ (H1Iso A).inv = H1π A :=
  (CommSq.vert_inv ⟨π_comp_H1Iso_hom A⟩).w

section IsTrivial

variable [A.IsTrivial]

open TensorProduct

/-- If a `G`-representation on `A` is trivial, this is the natural map `Gᵃᵇ → A → H₁(G, A)`
sending `⟦g⟧, a` to `⟦single g a⟧`. -/
def mkH1OfIsTrivial : Additive (Abelianization G) →ₗ[ℤ] A →ₗ[ℤ] H1 A :=
  AddMonoidHom.toIntLinearMap <| AddMonoidHom.toMultiplicative'.symm <| Abelianization.lift {
    toFun g := Multiplicative.ofAdd (AddMonoidHom.toIntLinearMap (AddMonoidHomClass.toAddMonoidHom
      ((H1π A).hom ∘ₗ (cycles₁IsoOfIsTrivial A).inv.hom ∘ₗ lsingle g)))
    map_one' := Multiplicative.toAdd.bijective.1 <|
      LinearMap.ext fun _ => (H1π_eq_zero_iff _).2 <| single_one_mem_boundaries₁ _
    map_mul' g h := Multiplicative.toAdd.bijective.1 <| LinearMap.ext fun a => by
      simpa [← map_add] using ((H1π_eq_iff _ _).2 ⟨single (g, h) a, by
        simp [cycles₁IsoOfIsTrivial, sub_add_eq_add_sub, add_comm (single h a),
          d₂₁_single (A := A)]⟩).symm }

variable {A} in
@[simp]
lemma mkH1OfIsTrivial_apply (g : G) (a : A) :
    mkH1OfIsTrivial A (Additive.ofMul (Abelianization.of g)) a =
      H1π A ((cycles₁IsoOfIsTrivial A).inv (single g a)) := rfl

/-- If a `G`-representation on `A` is trivial, this is the natural map `H₁(G, A) → Gᵃᵇ ⊗[ℤ] A`
sending `⟦single g a⟧` to `⟦g⟧ ⊗ₜ a`. -/
def H1ToTensorOfIsTrivial : H1 A →ₗ[ℤ] (Additive <| Abelianization G) ⊗[ℤ] A :=
  ((QuotientAddGroup.lift _ ((Finsupp.liftAddHom fun g => AddMonoidHomClass.toAddMonoidHom
    (TensorProduct.mk ℤ _ _ (Additive.ofMul (Abelianization.of g)))).comp
      (cycles₁ A).toAddSubgroup.subtype) fun ⟨y, hy⟩ ⟨z, hz⟩ => AddMonoidHom.mem_ker.2 <| by
      simp [← hz, d₂₁, sum_sum_index, sum_add_index, tmul_add, sum_sub_index, tmul_sub,
        shortComplexH1]).comp <| AddMonoidHomClass.toAddMonoidHom (H1Iso A).hom.hom).toIntLinearMap

variable {A} in
@[simp]
lemma H1ToTensorOfIsTrivial_H1π_single (g : G) (a : A) :
    H1ToTensorOfIsTrivial A (H1π A <| (cycles₁IsoOfIsTrivial A).inv (single g a)) =
      Additive.ofMul (Abelianization.of g) ⊗ₜ[ℤ] a := by
  simp only [H1ToTensorOfIsTrivial, H1π,  AddMonoidHom.coe_toIntLinearMap, AddMonoidHom.coe_comp]
  change QuotientAddGroup.lift _ _ _ ((H1Iso A).hom _) = _
  simp [π_comp_H1Iso_hom_apply, Submodule.Quotient.mk, QuotientAddGroup.lift, AddCon.lift,
    AddCon.liftOn, AddSubgroup.subtype, cycles₁IsoOfIsTrivial]

/-- If a `G`-representation on `A` is trivial, this is the group isomorphism between
`H₁(G, A) ≃+ Gᵃᵇ ⊗[ℤ] A` defined by `⟦single g a⟧ ↦ ⟦g⟧ ⊗ a`. -/
@[simps! -isSimp]
def H1AddEquivOfIsTrivial :
    H1 A ≃+ (Additive <| Abelianization G) ⊗[ℤ] A :=
  LinearEquiv.toAddEquiv <| LinearEquiv.ofLinear
    (H1ToTensorOfIsTrivial A) (lift <| mkH1OfIsTrivial A)
    (ext <| LinearMap.toAddMonoidHom_injective <|
      AddMonoidHom.toMultiplicative'.bijective.1 <| Abelianization.hom_ext _ _ <| MonoidHom.ext
      fun g => Multiplicative.toAdd.bijective.1 <| LinearMap.ext fun a => by
        simp [TensorProduct.mk_apply, TensorProduct.lift.tmul, mkH1OfIsTrivial_apply,
          H1ToTensorOfIsTrivial_H1π_single g a]) <| LinearMap.toAddMonoidHom_injective <|
    (H1Iso A).symm.toLinearEquiv.toAddEquiv.comp_left_injective <|
      QuotientAddGroup.addMonoidHom_ext _ <|
      (cycles₁IsoOfIsTrivial A).symm.toLinearEquiv.toAddEquiv.comp_left_injective <|
      Finsupp.addHom_ext fun _ _ => by
        simp only [H1ToTensorOfIsTrivial, Iso.toLinearEquiv, AddMonoidHom.coe_comp,
          LinearMap.toAddMonoidHom_coe, LinearMap.coe_comp, AddMonoidHom.coe_toIntLinearMap]
        change TensorProduct.lift _ (QuotientAddGroup.lift _ _ _ ((H1Iso A).hom _)) = _
        simpa [AddSubgroup.subtype, cycles₁IsoOfIsTrivial_inv_apply (A := A),
          -π_comp_H1Iso_inv_apply] using (π_comp_H1Iso_inv_apply A _).symm

@[simp]
lemma H1AddEquivOfIsTrivial_single (g : G) (a : A) :
    H1AddEquivOfIsTrivial A (H1π A <| (cycles₁IsoOfIsTrivial A).inv (single g a)) =
      Additive.ofMul (Abelianization.of g) ⊗ₜ[ℤ] a := by
  rw [H1AddEquivOfIsTrivial_apply, H1ToTensorOfIsTrivial_H1π_single g a]

@[simp]
lemma H1AddEquivOfIsTrivial_symm_tmul (g : G) (a : A) :
    (H1AddEquivOfIsTrivial A).symm (Additive.ofMul (Abelianization.of g) ⊗ₜ[ℤ] a) =
      H1π A ((cycles₁IsoOfIsTrivial A).inv <| single g a) := by
  rfl

end IsTrivial
end H1
=======
end H1

>>>>>>> 3e526e66
section H2

/-- Shorthand for the 2nd group homology of a `k`-linear `G`-representation `A`, `H₂(G, A)`,
defined as the 2nd homology of the complex of inhomogeneous chains of `A`. -/
abbrev H2 := groupHomology A 2

/-- The quotient map from the 2-cycles of `A`, as a submodule of `G × G →₀ A`, to `H₂(G, A)`. -/
def H2π : ModuleCat.of k (cycles₂ A) ⟶ H2 A :=
  (isoCycles₂ A).inv ≫ π A 2

instance : Epi (H2π A) := by unfold H2π; infer_instance

variable {A}

lemma H2π_eq_zero_iff (x : cycles₂ A) : H2π A x = 0 ↔ x.1 ∈ boundaries₂ A := by
  have h := leftHomologyπ_naturality'_assoc (isoShortComplexH2 A).inv
    (shortComplexH2 A).moduleCatLeftHomologyData (leftHomologyData _)
    ((inhomogeneousChains A).sc 2).leftHomologyIso.hom
  simp only [H2π, isoCycles₂, π, HomologicalComplex.homologyπ, homologyπ,
    cyclesMapIso'_inv, leftHomologyπ, ← h, ← leftHomologyMapIso'_inv, ModuleCat.hom_comp,
    LinearMap.coe_comp, Function.comp_apply, map_eq_zero_iff _
    ((ModuleCat.mono_iff_injective <|  _).1 inferInstance)]
  simp [LinearMap.range_codRestrict, boundaries₂, shortComplexH2, cycles₂]

lemma H2π_eq_iff (x y : cycles₂ A) :
    H2π A x = H2π A y ↔ x.1 - y.1 ∈ boundaries₂ A := by
  rw [← sub_eq_zero, ← map_sub, H2π_eq_zero_iff]
  rfl

@[elab_as_elim]
theorem H2_induction_on {C : H2 A → Prop} (x : H2 A) (h : ∀ x : cycles₂ A, C (H2π A x)) :
    C x :=
  groupHomology_induction_on x (fun y => by simpa [H2π] using h ((isoCycles₂ A).hom y))

variable (A)

/-- The 2nd group homology of `A`, defined as the 2nd homology of the complex of inhomogeneous
chains, is isomorphic to `cycles₂ A ⧸ boundaries₂ A`, which is a simpler type. -/
def H2Iso : H2 A ≅ (shortComplexH2 A).moduleCatLeftHomologyData.H :=
  (leftHomologyIso _).symm ≪≫ (leftHomologyMapIso' (isoShortComplexH2 A) _ _)

@[reassoc (attr := simp), elementwise (attr := simp)]
lemma π_comp_H2Iso_hom :
    π A 2 ≫ (H2Iso A).hom = (isoCycles₂ A).hom ≫
      (shortComplexH2 A).moduleCatLeftHomologyData.π := by
  simp [H2Iso, isoCycles₂, π, HomologicalComplex.homologyπ, leftHomologyπ]

end H2
<<<<<<< HEAD
end Homology
=======

end Homology

>>>>>>> 3e526e66
end groupHomology<|MERGE_RESOLUTION|>--- conflicted
+++ resolved
@@ -27,11 +27,8 @@
 `cyclesₙ` in this file for `n = 1, 2`, as well as an isomorphism `groupHomology.cycles A 0 ≅ A.V`.
 Moreover, we provide API for the natural maps `cyclesₙ A → Hn A` for `n = 1, 2`.
 
-<<<<<<< HEAD
 We show that when the representation on `A` is trivial, `H₁(G, A) ≃+ Gᵃᵇ ⊗[ℤ] A`.
 
-=======
->>>>>>> 3e526e66
 ## Main definitions
 
 * `groupHomology.H0Iso A`: isomorphism between `H₀(G, A)` and the coinvariants `A_G` of the
@@ -40,11 +37,8 @@
   to `H₁(G, A)`.
 * `groupHomology.H2π A`: epimorphism from the 2-cycles
   (i.e. `Z₂(G, A) := Ker(d₁ : (G² →₀ A) → (G →₀ A)`) to `H₂(G, A)`.
-<<<<<<< HEAD
 * `groupHomology.H1AddEquivOfIsTrivial`: an isomorphism `H₁(G, A) ≃+ Gᵃᵇ ⊗[ℤ] A` when the
   representation on `A` is trivial.
-=======
->>>>>>> 3e526e66
 
 -/
 
@@ -870,13 +864,9 @@
   simp [H0IsoOfIsTrivial]
 
 end IsTrivial
-<<<<<<< HEAD
+
 end H0
-=======
-
-end H0
-
->>>>>>> 3e526e66
+
 section H1
 
 /-- Shorthand for the 1st group homology of a `k`-linear `G`-representation `A`, `H₁(G, A)`,
@@ -924,7 +914,6 @@
       (shortComplexH1 A).moduleCatLeftHomologyData.π := by
   simp [H1Iso, isoCycles₁, π, HomologicalComplex.homologyπ, leftHomologyπ]
 
-<<<<<<< HEAD
 @[reassoc (attr := simp), elementwise (attr := simp)]
 lemma π_comp_H1Iso_inv :
     (shortComplexH1 A).moduleCatLeftHomologyData.π ≫ (H1Iso A).inv = H1π A :=
@@ -942,9 +931,9 @@
   AddMonoidHom.toIntLinearMap <| AddMonoidHom.toMultiplicative'.symm <| Abelianization.lift {
     toFun g := Multiplicative.ofAdd (AddMonoidHom.toIntLinearMap (AddMonoidHomClass.toAddMonoidHom
       ((H1π A).hom ∘ₗ (cycles₁IsoOfIsTrivial A).inv.hom ∘ₗ lsingle g)))
-    map_one' := Multiplicative.toAdd.bijective.1 <|
+    map_one' := Multiplicative.toAdd.injective <|
       LinearMap.ext fun _ => (H1π_eq_zero_iff _).2 <| single_one_mem_boundaries₁ _
-    map_mul' g h := Multiplicative.toAdd.bijective.1 <| LinearMap.ext fun a => by
+    map_mul' g h := Multiplicative.toAdd.injective <| LinearMap.ext fun a => by
       simpa [← map_add] using ((H1π_eq_iff _ _).2 ⟨single (g, h) a, by
         simp [cycles₁IsoOfIsTrivial, sub_add_eq_add_sub, add_comm (single h a),
           d₂₁_single (A := A)]⟩).symm }
@@ -981,20 +970,20 @@
     H1 A ≃+ (Additive <| Abelianization G) ⊗[ℤ] A :=
   LinearEquiv.toAddEquiv <| LinearEquiv.ofLinear
     (H1ToTensorOfIsTrivial A) (lift <| mkH1OfIsTrivial A)
-    (ext <| LinearMap.toAddMonoidHom_injective <|
-      AddMonoidHom.toMultiplicative'.bijective.1 <| Abelianization.hom_ext _ _ <| MonoidHom.ext
-      fun g => Multiplicative.toAdd.bijective.1 <| LinearMap.ext fun a => by
-        simp [TensorProduct.mk_apply, TensorProduct.lift.tmul, mkH1OfIsTrivial_apply,
-          H1ToTensorOfIsTrivial_H1π_single g a]) <| LinearMap.toAddMonoidHom_injective <|
-    (H1Iso A).symm.toLinearEquiv.toAddEquiv.comp_left_injective <|
+    (ext <| LinearMap.toAddMonoidHom_injective <| by
+      ext g a
+      simp [TensorProduct.mk_apply, TensorProduct.lift.tmul, mkH1OfIsTrivial_apply,
+        H1ToTensorOfIsTrivial_H1π_single g a])
+    (LinearMap.toAddMonoidHom_injective <|
+      (H1Iso A).symm.toLinearEquiv.toAddEquiv.comp_left_injective <|
       QuotientAddGroup.addMonoidHom_ext _ <|
-      (cycles₁IsoOfIsTrivial A).symm.toLinearEquiv.toAddEquiv.comp_left_injective <|
-      Finsupp.addHom_ext fun _ _ => by
+      (cycles₁IsoOfIsTrivial A).symm.toLinearEquiv.toAddEquiv.comp_left_injective <| by
+        ext
         simp only [H1ToTensorOfIsTrivial, Iso.toLinearEquiv, AddMonoidHom.coe_comp,
           LinearMap.toAddMonoidHom_coe, LinearMap.coe_comp, AddMonoidHom.coe_toIntLinearMap]
         change TensorProduct.lift _ (QuotientAddGroup.lift _ _ _ ((H1Iso A).hom _)) = _
         simpa [AddSubgroup.subtype, cycles₁IsoOfIsTrivial_inv_apply (A := A),
-          -π_comp_H1Iso_inv_apply] using (π_comp_H1Iso_inv_apply A _).symm
+          -π_comp_H1Iso_inv_apply] using (π_comp_H1Iso_inv_apply A _).symm)
 
 @[simp]
 lemma H1AddEquivOfIsTrivial_single (g : G) (a : A) :
@@ -1009,11 +998,9 @@
   rfl
 
 end IsTrivial
+
 end H1
-=======
-end H1
-
->>>>>>> 3e526e66
+
 section H2
 
 /-- Shorthand for the 2nd group homology of a `k`-linear `G`-representation `A`, `H₂(G, A)`,
@@ -1061,12 +1048,13 @@
       (shortComplexH2 A).moduleCatLeftHomologyData.π := by
   simp [H2Iso, isoCycles₂, π, HomologicalComplex.homologyπ, leftHomologyπ]
 
+@[reassoc (attr := simp), elementwise (attr := simp)]
+lemma π_comp_H2Iso_inv :
+    (shortComplexH2 A).moduleCatLeftHomologyData.π ≫ (H2Iso A).inv = H2π A :=
+  (CommSq.vert_inv ⟨π_comp_H2Iso_hom A⟩).w
+
 end H2
-<<<<<<< HEAD
+
 end Homology
-=======
-
-end Homology
-
->>>>>>> 3e526e66
+
 end groupHomology