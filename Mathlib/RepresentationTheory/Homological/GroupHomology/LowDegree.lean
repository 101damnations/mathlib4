/-
Copyright (c) 2025 Amelia Livingston. All rights reserved.
Released under Apache 2.0 license as described in the file LICENSE.
Authors: Amelia Livingston
-/
import Mathlib.Algebra.Homology.ShortComplex.ModuleCat
import Mathlib.RepresentationTheory.Homological.GroupHomology.Basic
import Mathlib.RepresentationTheory.Invariants

/-!
# The low-degree homology of a `k`-linear `G`-representation

Let `k` be a commutative ring and `G` a group. This file contains specialised API for
the cycles and group homology  of a `k`-linear `G`-representation `A` in degrees 0, 1 and 2.
In `RepresentationTheory/Homological/GroupHomology/Basic.lean`, we define the `n`th group homology
of `A` to be the homology of a complex `inhomogeneousChains A`, whose objects are
`(Fin n →₀ G) → A`; this is unnecessarily unwieldy in low degree.

Given an additive abelian group `A` with an appropriate scalar action of `G`, we provide support
for turning a finsupp `f : G →₀ A` satisfying the 1-cycle identity into an element of the
`cycles₁` of the representation on `A` corresponding to the scalar action. We also do this for
0-boundaries, 1-boundaries, 2-cycles and 2-boundaries.

<<<<<<< HEAD
The file also contains an identification between the definitions in
`RepresentationTheory/Homological/GroupHomology/Basic.lean`, `groupHomology.cycles A n`, and the
`nCycles` in this file for `n = 1, 2`, as well as an isomorphism `groupHomology.cycles A 0 ≅ A.V`.
=======
## TODO
  * Define the one and two cycles and boundaries as submodules of `G →₀ A` and `G × G →₀ A`, and
  provide maps to `H1` and `H2`.
>>>>>>> 0b7404fd

-/

universe v u

noncomputable section

open CategoryTheory Limits Representation Rep Finsupp

variable {k G : Type u} [CommRing k] [Group G] (A : Rep k G)

namespace groupHomology

section Chains
variable [DecidableEq G]

/-- The 0th object in the complex of inhomogeneous chains of `A : Rep k G` is isomorphic
to `A` as a `k`-module. -/
def chainsIso₀ : (inhomogeneousChains A).X 0 ≅ A.V :=
  (LinearEquiv.finsuppUnique _ _ _).toModuleIso

/-- The 1st object in the complex of inhomogeneous chains of `A : Rep k G` is isomorphic
to `G →₀ A` as a `k`-module. -/
def chainsIso₁ : (inhomogeneousChains A).X 1 ≅ ModuleCat.of k (G →₀ A) :=
  (Finsupp.domLCongr (Equiv.funUnique (Fin 1) G)).toModuleIso

/-- The 2nd object in the complex of inhomogeneous chains of `A : Rep k G` is isomorphic
to `G² →₀ A` as a `k`-module. -/
def chainsIso₂ : (inhomogeneousChains A).X 2 ≅ ModuleCat.of k (G × G →₀ A) :=
  (Finsupp.domLCongr (piFinTwoEquiv fun _ => G)).toModuleIso

/-- The 3rd object in the complex of inhomogeneous chains of `A : Rep k G` is isomorphic
to `G³ → A` as a `k`-module. -/
def chainsIso₃ : (inhomogeneousChains A).X 3 ≅ ModuleCat.of k (G × G × G →₀ A) :=
  (Finsupp.domLCongr ((Fin.consEquiv _).symm.trans
    ((Equiv.refl G).prodCongr (piFinTwoEquiv fun _ => G)))).toModuleIso

end Chains

section Differentials

/-- The 0th differential in the complex of inhomogeneous chains of `A : Rep k G`, as a
`k`-linear map `(G →₀ A) → A`. It is defined by `single g a ↦ ρ_A(g⁻¹)(a) - a.` -/
def d₁₀ : ModuleCat.of k (G →₀ A) ⟶ A.V :=
  ModuleCat.ofHom <| lsum k fun g => A.ρ g⁻¹ - LinearMap.id

@[simp]
theorem d₁₀_single (g : G) (a : A) : d₁₀ A (single g a) = A.ρ g⁻¹ a - a := by
  simp [d₁₀]

theorem d₁₀_single_one (a : A) : d₁₀ A (single 1 a) = 0 := by
  simp [d₁₀]

theorem d₁₀_single_inv (g : G) (a : A) :
    d₁₀ A (single g⁻¹ a) = - d₁₀ A (single g (A.ρ g a)) := by
  simp [d₁₀]

theorem range_d₁₀_eq_coinvariantsKer :
    LinearMap.range (d₁₀ A).hom = Coinvariants.ker A.ρ := by
  symm
  apply Submodule.span_eq_of_le
  · rintro _ ⟨x, rfl⟩
    use single x.1⁻¹ x.2
    simp [d₁₀]
  · rintro x ⟨y, hy⟩
    induction' y using Finsupp.induction with _ _ _ _ _ h generalizing x
    · simp [← hy]
    · simpa [← hy, add_sub_add_comm, sum_add_index, d₁₀_single (G := G)]
        using Submodule.add_mem _ (Coinvariants.mem_ker_of_eq _ _ _ rfl) (h rfl)

@[reassoc (attr := simp), elementwise (attr := simp)]
<<<<<<< HEAD
lemma dZero_comp_coinvariantsMk :
    dZero A ≫ (coinvariantsMk k G).app A = 0 := by
=======
lemma d₁₀_comp_coinvariantsMk : d₁₀ A ≫ (coinvariantsMk k G).app A = 0 := by
>>>>>>> 0b7404fd
  ext
  simp [d₁₀]

/-- The 0th differential in the complex of inhomogeneous chains of a `G`-representation `A` as a
linear map into the `k`-submodule of `A` spanned by elements of the form
`ρ(g)(x) - x, g ∈ G, x ∈ A`. -/
def chains₁ToCoinvariantsKer :
    ModuleCat.of k (G →₀ A) ⟶ ModuleCat.of k (Coinvariants.ker A.ρ) :=
  ModuleCat.ofHom <| (d₁₀ A).hom.codRestrict _ <|
    range_d₁₀_eq_coinvariantsKer A ▸ LinearMap.mem_range_self _

@[simp]
theorem d₁₀_eq_zero_of_isTrivial [A.IsTrivial] : d₁₀ A = 0 := by
  ext
  simp [d₁₀]

/-- The 1st differential in the complex of inhomogeneous chains of `A : Rep k G`, as a
`k`-linear map `(G² →₀ A) → (G →₀ A)`. It is defined by
`a·(g₁, g₂) ↦ ρ_A(g₁⁻¹)(a)·g₂ - a·g₁g₂ + a·g₁`. -/
def d₂₁ : ModuleCat.of k (G × G →₀ A) ⟶ ModuleCat.of k (G →₀ A) :=
  ModuleCat.ofHom <| lsum k fun g => lsingle g.2 ∘ₗ A.ρ g.1⁻¹ - lsingle (g.1 * g.2) + lsingle g.1

variable {A}

@[simp]
lemma d₂₁_single (g : G × G) (a : A) :
    d₂₁ A (single g a) = single g.2 (A.ρ g.1⁻¹ a) - single (g.1 * g.2) a + single g.1 a := by
  simp [d₂₁]

lemma d₂₁_single_one_fst (g : G) (a : A) :
    d₂₁ A (single (1, g) a) = single 1 a := by
  simp [d₂₁]

lemma d₂₁_single_one_snd (g : G) (a : A) :
    d₂₁ A (single (g, 1) a) = single 1 (A.ρ g⁻¹ a) := by
  simp [d₂₁]

lemma d₂₁_single_inv_self_ρ_sub_self_inv (g : G) (a : A) :
    d₂₁ A (single (g⁻¹, g) (A.ρ g⁻¹ a) - single (g, g⁻¹) a) =
      single 1 a - single 1 (A.ρ g⁻¹ a) := by
  simp only [map_sub, d₂₁_single (G := G), inv_inv, self_inv_apply, inv_mul_cancel,
    mul_inv_cancel]
  abel

lemma d₂₁_single_self_inv_ρ_sub_inv_self (g : G) (a : A) :
    d₂₁ A (single (g, g⁻¹) (A.ρ g a) - single (g⁻¹, g) a) =
      single 1 a - single 1 (A.ρ g a) := by
  simp only [map_sub, d₂₁_single (G := G), inv_self_apply, mul_inv_cancel, inv_inv,
    inv_mul_cancel]
  abel

lemma d₂₁_single_ρ_add_single_inv_mul (g h : G) (a : A) :
    d₂₁ A (single (g, h) (A.ρ g a) + single (g⁻¹, g * h) a) =
      single g (A.ρ g a) + single g⁻¹ a := by
  simp only [map_add, d₂₁_single (G := G), inv_self_apply, inv_inv, inv_mul_cancel_left]
  abel

lemma d₂₁_single_inv_mul_ρ_add_single (g h : G) (a : A) :
    d₂₁ A (single (g⁻¹, g * h) (A.ρ g⁻¹ a) + single (g, h) a) =
      single g⁻¹ (A.ρ g⁻¹ a) + single g a := by
  simp only [map_add, d₂₁_single (G := G), inv_inv, self_inv_apply, inv_mul_cancel_left]
  abel

variable (A) in
/-- The 2nd differential in the complex of inhomogeneous chains of `A : Rep k G`, as a
`k`-linear map `(G³ →₀ A) → (G² →₀ A)`. It is defined by
`a·(g₁, g₂, g₃) ↦ ρ_A(g₁⁻¹)(a)·(g₂, g₃) - a·(g₁g₂, g₃) + a·(g₁, g₂g₃) - a·(g₁, g₂)`. -/
def d₃₂ : ModuleCat.of k (G × G × G →₀ A) ⟶ ModuleCat.of k (G × G →₀ A) :=
  ModuleCat.ofHom <| lsum k fun g =>
    lsingle (g.2.1, g.2.2) ∘ₗ A.ρ g.1⁻¹ - lsingle (g.1 * g.2.1, g.2.2) +
    lsingle (g.1, g.2.1 * g.2.2) - lsingle (g.1, g.2.1)

@[simp]
lemma d₃₂_single (g : G × G × G) (a : A) :
    d₃₂ A (single g a) = single (g.2.1, g.2.2) (A.ρ g.1⁻¹ a) - single (g.1 * g.2.1, g.2.2) a +
      single (g.1, g.2.1 * g.2.2) a - single (g.1, g.2.1) a := by
  simp [d₃₂]

lemma d₃₂_single_one_fst (g h : G) (a : A) :
    d₃₂ A (single (1, g, h) a) = single (1, g * h) a - single (1, g) a := by
  simp [d₃₂]

lemma d₃₂_single_one_snd (g h : G) (a : A) :
    d₃₂ A (single (g, 1, h) a) = single (1, h) (A.ρ g⁻¹ a) - single (g, 1) a := by
  simp [d₃₂]

lemma d₃₂_single_one_thd (g h : G) (a : A) :
    d₃₂ A (single (g, h, 1) a) = single (h, 1) (A.ρ g⁻¹ a) - single (g * h, 1) a := by
  simp [d₃₂]

variable (A) [DecidableEq G]

/-- Let `C(G, A)` denote the complex of inhomogeneous chains of `A : Rep k G`. This lemma
says `d₁₀` gives a simpler expression for the 0th differential: that is, the following
square commutes:
```
  C₁(G, A) --d 1 0--> C₀(G, A)
    |                   |
    |                   |
    |                   |
    v                   v
  (G →₀ A) ----d₁₀----> A
```
where the vertical arrows are `chainsIso₁` and `chainsIso₀` respectively.
-/
theorem comp_d₁₀_eq :
    (chainsIso₁ A).hom ≫ d₁₀ A = (inhomogeneousChains A).d 1 0 ≫ (chainsIso₀ A).hom :=
  ModuleCat.hom_ext <| lhom_ext fun _ _ => by
    simp [inhomogeneousChains.d_def, chainsIso₀, chainsIso₁, d₁₀_single (G := G),
      Unique.eq_default (α := Fin 0 → G), sub_eq_add_neg, inhomogeneousChains.d_single (G := G)]

@[reassoc (attr := simp), elementwise (attr := simp)]
theorem eq_d₁₀_comp_inv :
    (chainsIso₁ A).inv ≫ (inhomogeneousChains A).d 1 0 = d₁₀ A ≫ (chainsIso₀ A).inv :=
  (CommSq.horiz_inv ⟨comp_d₁₀_eq A⟩).w

/-- Let `C(G, A)` denote the complex of inhomogeneous chains of `A : Rep k G`. This lemma
says `d₂₁` gives a simpler expression for the 1st differential: that is, the following
square commutes:
```
  C₂(G, A) --d 2 1--> C₁(G, A)
    |                    |
    |                    |
    |                    |
    v                    v
  (G² →₀ A) --d₂₁--> (G →₀ A)
```
where the vertical arrows are `chainsIso₂` and `chainsIso₁` respectively.
-/

theorem comp_d₂₁_eq :
    (chainsIso₂ A).hom ≫ d₂₁ A = (inhomogeneousChains A).d 2 1 ≫ (chainsIso₁ A).hom :=
  ModuleCat.hom_ext <| lhom_ext fun _ _ => by
    simp [inhomogeneousChains.d_def, chainsIso₁, add_assoc, chainsIso₂, d₂₁_single (G := G),
      -Finsupp.domLCongr_apply, domLCongr_single, sub_eq_add_neg, Fin.contractNth,
      inhomogeneousChains.d_single (G := G)]

@[reassoc (attr := simp), elementwise (attr := simp)]
theorem eq_d₂₁_comp_inv :
    (chainsIso₂ A).inv ≫ (inhomogeneousChains A).d 2 1 = d₂₁ A ≫ (chainsIso₁ A).inv :=
  (CommSq.horiz_inv ⟨comp_d₂₁_eq A⟩).w

/-- Let `C(G, A)` denote the complex of inhomogeneous chains of `A : Rep k G`. This lemma
says `d₃₂` gives a simpler expression for the 2nd differential: that is, the following
square commutes:
```
   C₃(G, A) --d 3 2--> C₂(G, A)
    |                    |
    |                    |
    |                    |
    v                    v
  (G³ →₀ A) --d₃₂--> (G² →₀ A)
```
where the vertical arrows are `chainsIso₃` and `chainsIso₂` respectively.
-/
theorem comp_d₃₂_eq :
    (chainsIso₃ A).hom ≫ d₃₂ A = (inhomogeneousChains A).d 3 2 ≫ (chainsIso₂ A).hom :=
  ModuleCat.hom_ext <| lhom_ext fun _ _ => by
    simp [inhomogeneousChains.d_def, chainsIso₂, pow_succ, chainsIso₃,
      -domLCongr_apply, domLCongr_single, d₃₂, Fin.sum_univ_three,
      Fin.contractNth, Fin.tail_def, sub_eq_add_neg, add_assoc,
      inhomogeneousChains.d_single (G := G), add_rotate' (-(single (_ * _, _) _)),
      add_left_comm (single (_, _ * _) _)]

@[reassoc (attr := simp), elementwise (attr := simp)]
theorem eq_d₃₂_comp_inv :
    (chainsIso₃ A).inv ≫ (inhomogeneousChains A).d 3 2 = d₃₂ A ≫ (chainsIso₂ A).inv :=
  (CommSq.horiz_inv ⟨comp_d₃₂_eq A⟩).w

@[reassoc (attr := simp), elementwise (attr := simp)]
theorem d₂₁_comp_d₁₀ : d₂₁ A ≫ d₁₀ A = 0 := by
  ext x g
  simp [d₁₀, d₂₁, sum_add_index, sum_sub_index, sub_sub_sub_comm, add_sub_add_comm]

@[reassoc (attr := simp), elementwise (attr := simp)]
theorem d₃₂_comp_d₂₁ : d₃₂ A ≫ d₂₁ A = 0 := by
  simp [← cancel_mono (chainsIso₁ A).inv, ← eq_d₂₁_comp_inv, ← eq_d₃₂_comp_inv_assoc]

open ShortComplex

/-- The (exact) short complex `(G →₀ A) ⟶ A ⟶ A.ρ.coinvariants`. -/
@[simps! -isSimp f g]
def shortComplexH0 : ShortComplex (ModuleCat k) :=
  mk _ _ (dZero_comp_coinvariantsMk A)

/-- The short complex `(G² →₀ A) --dOne--> (G →₀ A) --dZero--> A`. -/
@[simps! -isSimp f g]
def shortComplexH1 : ShortComplex (ModuleCat k) :=
  mk _ _ (dOne_comp_dZero A)

/-- The short complex `(G³ →₀ A) --dTwo--> (G² →₀ A) --dOne--> (G →₀ A)`. -/
@[simps! -isSimp f g]
def shortComplexH2 : ShortComplex (ModuleCat k) :=
  mk _ _ (dTwo_comp_dOne A)

end Differentials

section Cycles

/-- The 1-cycles `Z₁(G, A)` of `A : Rep k G`, defined as the kernel of the map
`(G →₀ A) → A` defined by `single g a ↦ ρ_A(g⁻¹)(a) - a`. -/
def cycles₁ : Submodule k (G →₀ A) := LinearMap.ker (d₁₀ A).hom

/-- The 2-cycles `Z₂(G, A)` of `A : Rep k G`, defined as the kernel of the map
`(G² →₀ A) → (G →₀ A)` defined by `a·(g₁, g₂) ↦ ρ_A(g₁⁻¹)(a)·g₂ - a·g₁g₂ + a·g₁`. -/
def cycles₂ : Submodule k (G × G →₀ A) := LinearMap.ker (d₂₁ A).hom

variable {A}

theorem mem_cycles₁_iff (x : G →₀ A) :
    x ∈ cycles₁ A ↔ x.sum (fun g a => A.ρ g⁻¹ a) = x.sum (fun _ a => a) := by
  change x.sum (fun g a => A.ρ g⁻¹ a - a) = 0 ↔ _
  rw [sum_sub, sub_eq_zero]

theorem single_mem_cycles₁_iff (g : G) (a : A) :
    single g a ∈ cycles₁ A ↔ A.ρ g a = a := by
  simp [mem_cycles₁_iff, ← (A.ρ.apply_bijective g).1.eq_iff (a := A.ρ g⁻¹ a), eq_comm]

theorem single_mem_cycles₁_of_mem_invariants (g : G) (a : A) (ha : a ∈ A.ρ.invariants) :
    single g a ∈ cycles₁ A :=
  (single_mem_cycles₁_iff g a).2 (ha g)

theorem d₂₁_apply_mem_cycles₁ [DecidableEq G] (x : G × G →₀ A) :
    d₂₁ A x ∈ cycles₁ A :=
  congr($(d₂₁_comp_d₁₀ A) x)

variable (A) in
theorem cycles₁_eq_top_of_isTrivial [A.IsTrivial] : cycles₁ A = ⊤ := by
  rw [cycles₁, d₁₀_eq_zero_of_isTrivial, ModuleCat.hom_zero, LinearMap.ker_zero]

variable (A) in
/-- The natural inclusion `Z₁(G, A) ⟶ C₁(G, A)` is an isomorphism when the representation
on `A` is trivial. -/
abbrev cycles₁IsoOfIsTrivial [A.IsTrivial] :
    ModuleCat.of k (cycles₁ A) ≅ ModuleCat.of k (G →₀ A) :=
  (LinearEquiv.ofTop _ (cycles₁_eq_top_of_isTrivial A)).toModuleIso

theorem mem_cycles₂_iff (x : G × G →₀ A) :
    x ∈ cycles₂ A ↔ x.sum (fun g a => single g.2 (A.ρ g.1⁻¹ a) + single g.1 a) =
      x.sum (fun g a => single (g.1 * g.2) a) := by
  change x.sum (fun g a => _) = 0 ↔ _
  simp [sub_add_eq_add_sub, sub_eq_zero]

theorem single_mem_cycles₂_iff_inv (g : G × G) (a : A) :
    single g a ∈ cycles₂ A ↔ single g.2 (A.ρ g.1⁻¹ a) + single g.1 a = single (g.1 * g.2) a := by
  simp [mem_cycles₂_iff]

theorem single_mem_cycles₂_iff (g : G × G) (a : A) :
    single g a ∈ cycles₂ A ↔
      single (g.1 * g.2) (A.ρ g.1 a) = single g.2 a + single g.1 (A.ρ g.1 a) := by
  rw [← (mapRange_injective (α := G) _ (map_zero _) (A.ρ.apply_bijective g.1⁻¹).1).eq_iff]
  simp [mem_cycles₂_iff, mapRange_add, eq_comm]

theorem d₃₂_apply_mem_cycles₂ [DecidableEq G] (x : G × G × G →₀ A) :
    d₃₂ A x ∈ cycles₂ A :=
  congr($(d₃₂_comp_d₂₁ A) x)

end Cycles

section Boundaries

/-- The 1-boundaries `B₁(G, A)` of `A : Rep k G`, defined as the image of the map
`(G² →₀ A) → (G →₀ A)` defined by `a·(g₁, g₂) ↦ ρ_A(g₁⁻¹)(a)·g₂ - a·g₁g₂ + a·g₁`. -/
def boundaries₁ : Submodule k (G →₀ A) :=
  LinearMap.range (d₂₁ A).hom

/-- The 2-boundaries `B₂(G, A)` of `A : Rep k G`, defined as the image of the map
`(G³ →₀ A) → (G² →₀ A)` defined by
`a·(g₁, g₂, g₃) ↦ ρ_A(g₁⁻¹)(a)·(g₂, g₃) - a·(g₁g₂, g₃) + a·(g₁, g₂g₃) - a·(g₁, g₂)`. -/
def boundaries₂ : Submodule k (G × G →₀ A) :=
  LinearMap.range (d₃₂ A).hom

variable {A}

section

variable [DecidableEq G]

lemma mem_cycles₁_of_mem_boundaries₁ (f : G →₀ A) (h : f ∈ boundaries₁ A) :
    f ∈ cycles₁ A := by
  rcases h with ⟨x, rfl⟩
  exact d₂₁_apply_mem_cycles₁ x

variable (A) in
lemma boundaries₁_le_cycles₁ : boundaries₁ A ≤ cycles₁ A :=
  mem_cycles₁_of_mem_boundaries₁

variable (A) in
/-- The natural inclusion `B₁(G, A) →ₗ[k] Z₁(G, A)`. -/
abbrev boundariesToCycles₁ : boundaries₁ A →ₗ[k] cycles₁ A :=
  Submodule.inclusion (boundaries₁_le_cycles₁ A)

@[simp]
lemma boundariesToCycles₁_apply (x : boundaries₁ A) :
    (boundariesToCycles₁ A x).1 = x.1 := rfl

end

theorem single_one_mem_boundaries₁ (a : A) :
    single 1 a ∈ boundaries₁ A := by
  use single (1, 1) a
  simp [d₂₁]

theorem single_ρ_self_add_single_inv_mem_boundaries₁ (g : G) (a : A) :
    single g (A.ρ g a) + single g⁻¹ a ∈ boundaries₁ A := by
  rw [← d₂₁_single_ρ_add_single_inv_mul g 1]
  exact Set.mem_range_self _

theorem single_inv_ρ_self_add_single_mem_boundaries₁ (g : G) (a : A) :
    single g⁻¹ (A.ρ g⁻¹ a) + single g a ∈ boundaries₁ A := by
  rw [← d₂₁_single_inv_mul_ρ_add_single g 1]
  exact Set.mem_range_self _

section

variable [DecidableEq G]

lemma mem_cycles₂_of_mem_boundaries₂ (x : G × G →₀ A) (h : x ∈ boundaries₂ A) :
    x ∈ cycles₂ A := by
  rcases h with ⟨x, rfl⟩
  exact d₃₂_apply_mem_cycles₂ x

variable (A) in
lemma boundaries₂_le_cycles₂ : boundaries₂ A ≤ cycles₂ A :=
  mem_cycles₂_of_mem_boundaries₂

variable (A) in
/-- The natural inclusion `B₂(G, A) →ₗ[k] Z₂(G, A)`. -/
abbrev boundariesToCycles₂ [DecidableEq G] : boundaries₂ A →ₗ[k] cycles₂ A :=
  Submodule.inclusion (boundaries₂_le_cycles₂ A)

@[simp]
lemma boundariesToCycles₂_apply (x : boundaries₂ A) :
    (boundariesToCycles₂ A x).1 = x.1 := rfl

end

lemma single_one_fst_sub_single_one_fst_mem_boundaries₂ (g h : G) (a : A) :
    single (1, g * h) a - single (1, g) a ∈ boundaries₂ A := by
  use single (1, g, h) a
  simp [d₃₂]

lemma single_one_fst_sub_single_one_snd_mem_boundaries₂ (g h : G) (a : A) :
    single (1, h) (A.ρ g⁻¹ a) - single (g, 1) a ∈ boundaries₂ A := by
  use single (g, 1, h) a
  simp [d₃₂]

lemma single_one_snd_sub_single_one_fst_mem_boundaries₂ (g h : G) (a : A) :
    single (g, 1) (A.ρ g a) - single (1, h) a ∈ boundaries₂ A := by
  use single (g, 1, h) (A.ρ g (-a))
  simp [d₃₂_single (G := G)]

lemma single_one_snd_sub_single_one_snd_mem_boundaries₂ (g h : G) (a : A) :
    single (h, 1) (A.ρ g⁻¹ a) - single (g * h, 1) a ∈ boundaries₂ A := by
  use single (g, h, 1) a
  simp [d₃₂]

end Boundaries

section IsCycle

section

variable {G A : Type*} [Mul G] [Inv G] [AddCommGroup A] [SMul G A]

/-- A finsupp `∑ aᵢ·gᵢ : G →₀ A` satisfies the 1-cycle condition if `∑ gᵢ⁻¹ • aᵢ = ∑ aᵢ`. -/
def IsCycle₁ (x : G →₀ A) : Prop := x.sum (fun g a => g⁻¹ • a) = x.sum (fun _ a => a)

/-- A finsupp `∑ aᵢ·(gᵢ, hᵢ) : G × G →₀ A` satisfies the 2-cycle condition if
`∑ (gᵢ⁻¹ • aᵢ)·hᵢ + aᵢ·gᵢ = ∑ aᵢ·gᵢhᵢ`. -/
def IsCycle₂ (x : G × G →₀ A) : Prop :=
  x.sum (fun g a => single g.2 (g.1⁻¹ • a) + single g.1 a) =
    x.sum (fun g a => single (g.1 * g.2) a)

end

section

variable {G A : Type*} [Group G] [AddCommGroup A] [DistribMulAction G A]

@[simp]
theorem single_isCycle₁_iff (g : G) (a : A) :
    IsCycle₁ (single g a) ↔ g • a = a := by
  rw [← (MulAction.bijective g⁻¹).1.eq_iff]
  simp [IsCycle₁, eq_comm]

theorem single_isCycle₁_of_mem_fixedPoints
    (g : G) (a : A) (ha : a ∈ MulAction.fixedPoints G A) :
    IsCycle₁ (single g a) := by
  simp_all [IsCycle₁]

theorem single_isCycle₂_iff_inv (g : G × G) (a : A) :
    IsCycle₂ (single g a) ↔
      single g.2 (g.1⁻¹ • a) + single g.1 a = single (g.1 * g.2) a := by
  simp [IsCycle₂]

@[simp]
theorem single_isCycle₂_iff (g : G × G) (a : A) :
    IsCycle₂ (single g a) ↔
      single g.2 a + single g.1 (g.1 • a) = single (g.1 * g.2) (g.1 • a) := by
  rw [← (Finsupp.mapRange_injective (α := G) _ (smul_zero _) (MulAction.bijective g.1⁻¹).1).eq_iff]
  simp [mapRange_add, IsCycle₂]

end

end IsCycle

section IsBoundary

section

variable {G A : Type*} [Mul G] [Inv G] [AddCommGroup A] [SMul G A]

variable (G) in
/-- A term `x : A` satisfies the 0-boundary condition if there exists a finsupp
`∑ aᵢ·gᵢ : G →₀ A` such that `∑ gᵢ⁻¹ • aᵢ - aᵢ = x`. -/
def IsBoundary₀ (a : A) : Prop :=
  ∃ (x : G →₀ A), x.sum (fun g a => g⁻¹ • a - a) = a

/-- A finsupp `x : G →₀ A` satisfies the 1-boundary condition if there's a finsupp
`∑ aᵢ·(gᵢ, hᵢ) : G × G →₀ A` such that `∑ (gᵢ⁻¹ • aᵢ)·hᵢ - aᵢ·gᵢhᵢ + aᵢ·gᵢ = x`. -/
def IsBoundary₁ (x : G →₀ A) : Prop :=
  ∃ y : G × G →₀ A, y.sum
    (fun g a => single g.2 (g.1⁻¹ • a) - single (g.1 * g.2) a + single g.1 a) = x

/-- A finsupp `x : G × G →₀ A` satsfies the 2-boundary condition if there's a finsupp
`∑ aᵢ·(gᵢ, hᵢ, jᵢ) : G × G × G →₀ A` such that
`∑ (gᵢ⁻¹ • aᵢ)·(hᵢ, jᵢ) - aᵢ·(gᵢhᵢ, jᵢ) + aᵢ·(gᵢ, hᵢjᵢ) - aᵢ·(gᵢ, hᵢ) = x.` -/
def IsBoundary₂ (x : G × G →₀ A) : Prop :=
  ∃ y : G × G × G →₀ A, y.sum (fun g a => single (g.2.1, g.2.2) (g.1⁻¹ • a) -
    single (g.1 * g.2.1, g.2.2) a + single (g.1, g.2.1 * g.2.2) a - single (g.1, g.2.1) a) = x

end
section

variable {G A : Type*} [Group G] [AddCommGroup A] [DistribMulAction G A]

variable (G) in
theorem isBoundary₀_iff (a : A) :
    IsBoundary₀ G a ↔ ∃ x : G →₀ A, x.sum (fun g a => g • a - a) = a := by
  constructor
  · rintro ⟨x, hx⟩
    use x.sum (fun g a => single g (- (g⁻¹ • a)))
    simp_all [sum_neg_index, sum_sum_index, neg_add_eq_sub]
  · rintro ⟨x, hx⟩
    use x.sum (fun g a => single g (- (g • a)))
    simp_all [sum_neg_index, sum_sum_index, neg_add_eq_sub]

theorem isBoundary₁_iff (x : G →₀ A) :
    IsBoundary₁ x ↔ ∃ y : G × G →₀ A, y.sum
      (fun g a => single g.2 a - single (g.1 * g.2) (g.1 • a) + single g.1 (g.1 • a)) = x := by
  constructor
  · rintro ⟨y, hy⟩
    use y.sum (fun g a => single g (g.1⁻¹ • a))
    simp_all [sum_neg_index, sum_sum_index, neg_add_eq_sub]
  · rintro ⟨x, hx⟩
    use x.sum (fun g a => single g (g.1 • a))
    simp_all [sum_neg_index, sum_sum_index, neg_add_eq_sub]

theorem isBoundary₂_iff (x : G × G →₀ A) :
    IsBoundary₂ x ↔ ∃ y : G × G × G →₀ A, y.sum
      (fun g a => single (g.2.1, g.2.2) a - single (g.1 * g.2.1, g.2.2) (g.1 • a) +
        single (g.1, g.2.1 * g.2.2) (g.1 • a) - single (g.1, g.2.1) (g.1 • a)) = x := by
  constructor
  · rintro ⟨y, hy⟩
    use y.sum (fun g a => single g (g.1⁻¹ • a))
    simp_all [sum_neg_index, sum_sum_index, neg_add_eq_sub]
  · rintro ⟨x, hx⟩
    use x.sum (fun g a => single g (g.1 • a))
    simp_all [sum_neg_index, sum_sum_index, neg_add_eq_sub]

end
end IsBoundary

section ofDistribMulAction

variable {k G A : Type u} [CommRing k] [Group G] [AddCommGroup A] [Module k A]
  [DistribMulAction G A] [SMulCommClass G k A]

/-- Given a `k`-module `A` with a compatible `DistribMulAction` of `G`, and a term
`x : A` satisfying the 0-boundary condition, this produces an element of the kernel of the quotient
map `A → A_G` for the representation on `A` induced by the `DistribMulAction`. -/
@[simps]
def coinvariantsKerOfIsBoundary₀ (x : A) (hx : IsBoundary₀ G x) :
    Coinvariants.ker (Representation.ofDistribMulAction k G A) :=
  ⟨x, by
    rcases (isBoundary₀_iff G x).1 hx with ⟨y, rfl⟩
    exact Submodule.finsuppSum_mem _ _ _ _ fun g _ => Coinvariants.mem_ker_of_eq g (y g) _ rfl⟩

theorem isBoundary₀_of_mem_coinvariantsKer [DecidableEq G]
    (x : A) (hx : x ∈ Coinvariants.ker (Representation.ofDistribMulAction k G A)) :
    IsBoundary₀ G x :=
  Submodule.span_induction (fun _ ⟨g, hg⟩ => ⟨single g.1⁻¹ g.2, by simp_all⟩) ⟨0, by simp⟩
    (fun _ _ _ _ ⟨X, hX⟩ ⟨Y, hY⟩ => ⟨X + Y, by simp_all [sum_add_index, add_sub_add_comm]⟩)
    (fun r _ _ ⟨X, hX⟩ => ⟨r • X, by simp [← hX, sum_smul_index', smul_comm, smul_sub, smul_sum]⟩)
    hx

/-- Given a `k`-module `A` with a compatible `DistribMulAction` of `G`, and a finsupp
`x : G →₀ A` satisfying the 1-cycle condition, produces a 1-cycle for the representation on
`A` induced by the `DistribMulAction`. -/
@[simps]
def cyclesOfIsCycle₁ (x : G →₀ A) (hx : IsCycle₁ x) :
    cycles₁ (Rep.ofDistribMulAction k G A) :=
  ⟨x, (mem_cycles₁_iff (A := Rep.ofDistribMulAction k G A) x).2 hx⟩

theorem isCycle₁_of_mem_cycles₁
    (x : G →₀ A) (hx : x ∈ cycles₁ (Rep.ofDistribMulAction k G A)) :
    IsCycle₁ x := by
  simpa using (mem_cycles₁_iff (A := Rep.ofDistribMulAction k G A) x).1 hx

/-- Given a `k`-module `A` with a compatible `DistribMulAction` of `G`, and a finsupp
`x : G →₀ A` satisfying the 1-boundary condition, produces a 1-boundary for the representation
on `A` induced by the `DistribMulAction`. -/
@[simps]
def boundariesOfIsBoundary₁ (x : G →₀ A) (hx : IsBoundary₁ x) :
    boundaries₁ (Rep.ofDistribMulAction k G A) :=
  ⟨x, hx⟩

theorem isBoundary₁_of_mem_boundaries₁
    (x : G →₀ A) (hx : x ∈ boundaries₁ (Rep.ofDistribMulAction k G A)) :
    IsBoundary₁ x := hx

/-- Given a `k`-module `A` with a compatible `DistribMulAction` of `G`, and a finsupp
`x : G × G →₀ A` satisfying the 2-cycle condition, produces a 2-cycle for the representation on
`A` induced by the `DistribMulAction`. -/
@[simps]
def cyclesOfIsCycle₂ (x : G × G →₀ A) (hx : IsCycle₂ x) :
    cycles₂ (Rep.ofDistribMulAction k G A) :=
  ⟨x, (mem_cycles₂_iff (A := Rep.ofDistribMulAction k G A) x).2 hx⟩

theorem isCycle₂_of_mem_cycles₂
    (x : G × G →₀ A) (hx : x ∈ cycles₂ (Rep.ofDistribMulAction k G A)) :
    IsCycle₂ x := (mem_cycles₂_iff (A := Rep.ofDistribMulAction k G A) x).1 hx

/-- Given a `k`-module `A` with a compatible `DistribMulAction` of `G`, and a finsupp
`x : G × G →₀ A` satisfying the 2-boundary condition, produces a 2-boundary for the
representation on `A` induced by the `DistribMulAction`. -/
@[simps]
def boundariesOfIsBoundary₂ (x : G × G →₀ A) (hx : IsBoundary₂ x) :
    boundaries₂ (Rep.ofDistribMulAction k G A) :=
  ⟨x, hx⟩

theorem isBoundary₂_of_mem_boundaries₂
    (x : G × G →₀ A) (hx : x ∈ boundaries₂ (Rep.ofDistribMulAction k G A)) :
    IsBoundary₂ x := hx

end ofDistribMulAction

open ShortComplex

section zeroCyclesIso

instance : Epi (shortComplexH0 A).g := inferInstanceAs <| Epi ((coinvariantsMk k G).app A)

lemma shortComplexH0_exact : (shortComplexH0 A).Exact := by
  rw [ShortComplex.moduleCat_exact_iff]
  intro x (hx : Coinvariants.mk _ _ = 0)
  rw [Coinvariants.mk_eq_zero, ← range_dZero_eq_coinvariantsKer] at hx
  rcases hx with ⟨x, hx, rfl⟩
  use x
  rfl

variable [DecidableEq G]

/-- The 0-cycles of the complex of inhomogeneous chains of `A` are isomorphic to `A`. -/
def zeroCyclesIso : cycles A 0 ≅ A.V :=
  (inhomogeneousChains A).iCyclesIso _ 0 (by aesop) (by aesop) ≪≫ zeroChainsIso A

@[reassoc (attr := simp), elementwise (attr := simp)]
lemma zeroCyclesIso_inv_comp_iCycles :
    (zeroCyclesIso A).inv ≫ iCycles A 0 = (zeroChainsIso A).inv := by
  simp [zeroCyclesIso]

/-- The arrow `(G →₀ A) --dZero--> A` is isomorphic to the differential
`(inhomogeneousChains A).d 1 0` of the complex of inhomogeneous chains of `A`. -/
@[simps! hom_left hom_right inv_left inv_right]
def dZeroArrowIso :
    Arrow.mk ((inhomogeneousChains A).d 1 0) ≅ Arrow.mk (dZero A) :=
  Arrow.isoMk (oneChainsIso A) (zeroChainsIso A) (comp_dZero_eq A)

/-- The 0-cycles of the complex of inhomogeneous chains of `A` are isomorphic to
`A.ρ.coinvariants`, which is a simpler type. -/
def zeroOpcyclesIso : (inhomogeneousChains A).opcycles 0 ≅ (coinvariantsFunctor k G).obj A :=
  CokernelCofork.mapIsoOfIsColimit
    ((inhomogeneousChains A).opcyclesIsCokernel 1 0 (by simp)) (shortComplexH0_exact A).gIsCokernel
      (dZeroArrowIso A)

@[reassoc (attr := simp), elementwise (attr := simp)]
lemma pOpcycles_comp_opcyclesIso_hom :
    (inhomogeneousChains A).pOpcycles 0 ≫ (zeroOpcyclesIso A).hom =
      (zeroChainsIso A).hom ≫ (coinvariantsMk k G).app A :=
  CokernelCofork.π_mapOfIsColimit (φ := (dZeroArrowIso A).hom) _ _

@[reassoc (attr := simp), elementwise (attr := simp)]
lemma coinvariantsMk_comp_zeroOpcyclesIso_inv :
    (coinvariantsMk k G).app A ≫ (zeroOpcyclesIso A).inv =
      (zeroChainsIso A).inv ≫ (inhomogeneousChains A).pOpcycles 0 :=
  (CommSq.vert_inv ⟨pOpcycles_comp_opcyclesIso_hom A⟩).w

end zeroCyclesIso

section isoOneCycles

variable [DecidableEq G]

/-- The short complex `(G² →₀ A) --dOne--> (G →₀ A) --dZero--> A` is isomorphic to the 1st
short complex associated to the complex of inhomogeneous chains of `A`. -/
@[simps! hom inv]
def shortComplexH1Iso : (inhomogeneousChains A).sc 1 ≅ shortComplexH1 A :=
  (inhomogeneousChains A).isoSc' 2 1 0 (by simp) (by simp) ≪≫
    isoMk (twoChainsIso A) (oneChainsIso A) (zeroChainsIso A) (comp_dOne_eq A) (comp_dZero_eq A)

/-- The 1-cycles of the complex of inhomogeneous chains of `A` are isomorphic to
`oneCycles A`, which is a simpler type. -/
def isoOneCycles : cycles A 1 ≅ ModuleCat.of k (oneCycles A) :=
    cyclesMapIso' (shortComplexH1Iso A) ((inhomogeneousChains A).sc 1).leftHomologyData
      (shortComplexH1 A).moduleCatLeftHomologyData

@[reassoc (attr := simp), elementwise (attr := simp)]
lemma isoOneCycles_hom_comp_i :
    (isoOneCycles A).hom ≫ (shortComplexH1 A).moduleCatLeftHomologyData.i =
      iCycles A 1 ≫ (oneChainsIso A).hom := by
  simp [isoOneCycles, iCycles, HomologicalComplex.iCycles, ShortComplex.iCycles]

@[reassoc (attr := simp), elementwise (attr := simp)]
lemma isoOneCycles_inv_comp_iCycles :
    (isoOneCycles A).inv ≫ iCycles A 1 =
       (shortComplexH1 A).moduleCatLeftHomologyData.i ≫ (oneChainsIso A).inv :=
  (CommSq.horiz_inv ⟨isoOneCycles_hom_comp_i A⟩).w

@[reassoc (attr := simp), elementwise (attr := simp)]
lemma toCycles_comp_isoOneCycles_hom :
    toCycles A 2 1 ≫ (isoOneCycles A).hom =
      (twoChainsIso A).hom ≫
        (shortComplexH1 A).moduleCatLeftHomologyData.f' := by
  simp [← cancel_mono (shortComplexH1 A).moduleCatLeftHomologyData.i, comp_dOne_eq,
    shortComplexH1_f]

end isoOneCycles

section isoTwoCycles

variable [DecidableEq G]

/-- The short complex `(G³ →₀ A) --dTwo--> (G² →₀ A) --dOne--> (G →₀ A)` is isomorphic to the 2nd
short complex associated to the complex of inhomogeneous chains of `A`. -/
@[simps! hom inv]
def shortComplexH2Iso : (inhomogeneousChains A).sc 2 ≅ shortComplexH2 A :=
  (inhomogeneousChains A).isoSc' 3 2 1 (by simp) (by simp) ≪≫
    isoMk (threeChainsIso A) (twoChainsIso A) (oneChainsIso A) (comp_dTwo_eq A) (comp_dOne_eq A)

/-- The 2-cycles of the complex of inhomogeneous chains of `A` are isomorphic to
`twoCycles A`, which is a simpler type. -/
def isoTwoCycles : cycles A 2 ≅ ModuleCat.of k (twoCycles A) :=
    cyclesMapIso' (shortComplexH2Iso A) ((inhomogeneousChains A).sc 2).leftHomologyData
      (shortComplexH2 A).moduleCatLeftHomologyData

@[reassoc (attr := simp), elementwise (attr := simp)]
lemma isoTwoCycles_hom_comp_i :
    (isoTwoCycles A).hom ≫ (shortComplexH2 A).moduleCatLeftHomologyData.i =
      iCycles A 2 ≫ (twoChainsIso A).hom := by
  simp [isoTwoCycles, iCycles, HomologicalComplex.iCycles, ShortComplex.iCycles]

@[reassoc (attr := simp), elementwise (attr := simp)]
lemma isoTwoCycles_inv_comp_iCycles :
    (isoTwoCycles A).inv ≫ iCycles A 2 =
       (shortComplexH2 A).moduleCatLeftHomologyData.i ≫ (twoChainsIso A).inv :=
  (CommSq.horiz_inv ⟨isoTwoCycles_hom_comp_i A⟩).w

@[reassoc (attr := simp), elementwise (attr := simp)]
lemma toCycles_comp_isoTwoCycles_hom :
    toCycles A 3 2 ≫ (isoTwoCycles A).hom =
      (threeChainsIso A).hom ≫
        (shortComplexH2 A).moduleCatLeftHomologyData.f' := by
  simp [← cancel_mono (shortComplexH2 A).moduleCatLeftHomologyData.i, comp_dTwo_eq,
    shortComplexH2_f]

end isoTwoCycles
end groupHomology<|MERGE_RESOLUTION|>--- conflicted
+++ resolved
@@ -21,15 +21,12 @@
 `cycles₁` of the representation on `A` corresponding to the scalar action. We also do this for
 0-boundaries, 1-boundaries, 2-cycles and 2-boundaries.
 
-<<<<<<< HEAD
 The file also contains an identification between the definitions in
 `RepresentationTheory/Homological/GroupHomology/Basic.lean`, `groupHomology.cycles A n`, and the
-`nCycles` in this file for `n = 1, 2`, as well as an isomorphism `groupHomology.cycles A 0 ≅ A.V`.
-=======
+`cyclesₙ` in this file for `n = 1, 2`, as well as an isomorphism `groupHomology.cycles A 0 ≅ A.V`.
+
 ## TODO
-  * Define the one and two cycles and boundaries as submodules of `G →₀ A` and `G × G →₀ A`, and
-  provide maps to `H1` and `H2`.
->>>>>>> 0b7404fd
+  * Provide API for the natural maps `cyclesₙ A → Hn A` for `n = 1, 2`.
 
 -/
 
@@ -101,12 +98,7 @@
         using Submodule.add_mem _ (Coinvariants.mem_ker_of_eq _ _ _ rfl) (h rfl)
 
 @[reassoc (attr := simp), elementwise (attr := simp)]
-<<<<<<< HEAD
-lemma dZero_comp_coinvariantsMk :
-    dZero A ≫ (coinvariantsMk k G).app A = 0 := by
-=======
 lemma d₁₀_comp_coinvariantsMk : d₁₀ A ≫ (coinvariantsMk k G).app A = 0 := by
->>>>>>> 0b7404fd
   ext
   simp [d₁₀]
 
@@ -290,17 +282,17 @@
 /-- The (exact) short complex `(G →₀ A) ⟶ A ⟶ A.ρ.coinvariants`. -/
 @[simps! -isSimp f g]
 def shortComplexH0 : ShortComplex (ModuleCat k) :=
-  mk _ _ (dZero_comp_coinvariantsMk A)
-
-/-- The short complex `(G² →₀ A) --dOne--> (G →₀ A) --dZero--> A`. -/
+  mk _ _ (d₁₀_comp_coinvariantsMk A)
+
+/-- The short complex `(G² →₀ A) --d₂₁--> (G →₀ A) --d₁₀--> A`. -/
 @[simps! -isSimp f g]
 def shortComplexH1 : ShortComplex (ModuleCat k) :=
-  mk _ _ (dOne_comp_dZero A)
-
-/-- The short complex `(G³ →₀ A) --dTwo--> (G² →₀ A) --dOne--> (G →₀ A)`. -/
+  mk _ _ (d₂₁_comp_d₁₀ A)
+
+/-- The short complex `(G³ →₀ A) --d₃₂--> (G² →₀ A) --d₂₁--> (G →₀ A)`. -/
 @[simps! -isSimp f g]
 def shortComplexH2 : ShortComplex (ModuleCat k) :=
-  mk _ _ (dTwo_comp_dOne A)
+  mk _ _ (d₃₂_comp_d₂₁ A)
 
 end Differentials
 
@@ -561,10 +553,10 @@
   constructor
   · rintro ⟨y, hy⟩
     use y.sum (fun g a => single g (g.1⁻¹ • a))
-    simp_all [sum_neg_index, sum_sum_index, neg_add_eq_sub]
+    simp_all [sum_sum_index]
   · rintro ⟨x, hx⟩
     use x.sum (fun g a => single g (g.1 • a))
-    simp_all [sum_neg_index, sum_sum_index, neg_add_eq_sub]
+    simp_all [sum_sum_index]
 
 theorem isBoundary₂_iff (x : G × G →₀ A) :
     IsBoundary₂ x ↔ ∃ y : G × G × G →₀ A, y.sum
@@ -573,10 +565,10 @@
   constructor
   · rintro ⟨y, hy⟩
     use y.sum (fun g a => single g (g.1⁻¹ • a))
-    simp_all [sum_neg_index, sum_sum_index, neg_add_eq_sub]
+    simp_all [sum_sum_index]
   · rintro ⟨x, hx⟩
     use x.sum (fun g a => single g (g.1 • a))
-    simp_all [sum_neg_index, sum_sum_index, neg_add_eq_sub]
+    simp_all [sum_sum_index]
 
 end
 end IsBoundary
@@ -664,7 +656,7 @@
 lemma shortComplexH0_exact : (shortComplexH0 A).Exact := by
   rw [ShortComplex.moduleCat_exact_iff]
   intro x (hx : Coinvariants.mk _ _ = 0)
-  rw [Coinvariants.mk_eq_zero, ← range_dZero_eq_coinvariantsKer] at hx
+  rw [Coinvariants.mk_eq_zero, ← range_d₁₀_eq_coinvariantsKer] at hx
   rcases hx with ⟨x, hx, rfl⟩
   use x
   rfl
@@ -672,38 +664,38 @@
 variable [DecidableEq G]
 
 /-- The 0-cycles of the complex of inhomogeneous chains of `A` are isomorphic to `A`. -/
-def zeroCyclesIso : cycles A 0 ≅ A.V :=
-  (inhomogeneousChains A).iCyclesIso _ 0 (by aesop) (by aesop) ≪≫ zeroChainsIso A
-
-@[reassoc (attr := simp), elementwise (attr := simp)]
-lemma zeroCyclesIso_inv_comp_iCycles :
-    (zeroCyclesIso A).inv ≫ iCycles A 0 = (zeroChainsIso A).inv := by
-  simp [zeroCyclesIso]
-
-/-- The arrow `(G →₀ A) --dZero--> A` is isomorphic to the differential
+def cyclesIso₀ : cycles A 0 ≅ A.V :=
+  (inhomogeneousChains A).iCyclesIso _ 0 (by aesop) (by aesop) ≪≫ chainsIso₀ A
+
+@[reassoc (attr := simp), elementwise (attr := simp)]
+lemma cyclesIso₀_inv_comp_iCycles :
+    (cyclesIso₀ A).inv ≫ iCycles A 0 = (chainsIso₀ A).inv := by
+  simp [cyclesIso₀]
+
+/-- The arrow `(G →₀ A) --d₁₀--> A` is isomorphic to the differential
 `(inhomogeneousChains A).d 1 0` of the complex of inhomogeneous chains of `A`. -/
 @[simps! hom_left hom_right inv_left inv_right]
-def dZeroArrowIso :
-    Arrow.mk ((inhomogeneousChains A).d 1 0) ≅ Arrow.mk (dZero A) :=
-  Arrow.isoMk (oneChainsIso A) (zeroChainsIso A) (comp_dZero_eq A)
+def d₁₀ArrowIso :
+    Arrow.mk ((inhomogeneousChains A).d 1 0) ≅ Arrow.mk (d₁₀ A) :=
+  Arrow.isoMk (chainsIso₁ A) (chainsIso₀ A) (comp_d₁₀_eq A)
 
 /-- The 0-cycles of the complex of inhomogeneous chains of `A` are isomorphic to
 `A.ρ.coinvariants`, which is a simpler type. -/
-def zeroOpcyclesIso : (inhomogeneousChains A).opcycles 0 ≅ (coinvariantsFunctor k G).obj A :=
+def opcyclesIso₀ : (inhomogeneousChains A).opcycles 0 ≅ (coinvariantsFunctor k G).obj A :=
   CokernelCofork.mapIsoOfIsColimit
     ((inhomogeneousChains A).opcyclesIsCokernel 1 0 (by simp)) (shortComplexH0_exact A).gIsCokernel
-      (dZeroArrowIso A)
+      (d₁₀ArrowIso A)
 
 @[reassoc (attr := simp), elementwise (attr := simp)]
 lemma pOpcycles_comp_opcyclesIso_hom :
-    (inhomogeneousChains A).pOpcycles 0 ≫ (zeroOpcyclesIso A).hom =
-      (zeroChainsIso A).hom ≫ (coinvariantsMk k G).app A :=
-  CokernelCofork.π_mapOfIsColimit (φ := (dZeroArrowIso A).hom) _ _
-
-@[reassoc (attr := simp), elementwise (attr := simp)]
-lemma coinvariantsMk_comp_zeroOpcyclesIso_inv :
-    (coinvariantsMk k G).app A ≫ (zeroOpcyclesIso A).inv =
-      (zeroChainsIso A).inv ≫ (inhomogeneousChains A).pOpcycles 0 :=
+    (inhomogeneousChains A).pOpcycles 0 ≫ (opcyclesIso₀ A).hom =
+      (chainsIso₀ A).hom ≫ (coinvariantsMk k G).app A :=
+  CokernelCofork.π_mapOfIsColimit (φ := (d₁₀ArrowIso A).hom) _ _
+
+@[reassoc (attr := simp), elementwise (attr := simp)]
+lemma coinvariantsMk_comp_opcyclesIso₀_inv :
+    (coinvariantsMk k G).app A ≫ (opcyclesIso₀ A).inv =
+      (chainsIso₀ A).inv ≫ (inhomogeneousChains A).pOpcycles 0 :=
   (CommSq.vert_inv ⟨pOpcycles_comp_opcyclesIso_hom A⟩).w
 
 end zeroCyclesIso
@@ -712,37 +704,36 @@
 
 variable [DecidableEq G]
 
-/-- The short complex `(G² →₀ A) --dOne--> (G →₀ A) --dZero--> A` is isomorphic to the 1st
+/-- The short complex `(G² →₀ A) --d₂₁--> (G →₀ A) --d₁₀--> A` is isomorphic to the 1st
 short complex associated to the complex of inhomogeneous chains of `A`. -/
 @[simps! hom inv]
 def shortComplexH1Iso : (inhomogeneousChains A).sc 1 ≅ shortComplexH1 A :=
   (inhomogeneousChains A).isoSc' 2 1 0 (by simp) (by simp) ≪≫
-    isoMk (twoChainsIso A) (oneChainsIso A) (zeroChainsIso A) (comp_dOne_eq A) (comp_dZero_eq A)
+    isoMk (chainsIso₂ A) (chainsIso₁ A) (chainsIso₀ A) (comp_d₂₁_eq A) (comp_d₁₀_eq A)
 
 /-- The 1-cycles of the complex of inhomogeneous chains of `A` are isomorphic to
-`oneCycles A`, which is a simpler type. -/
-def isoOneCycles : cycles A 1 ≅ ModuleCat.of k (oneCycles A) :=
+`cycles₁ A`, which is a simpler type. -/
+def isoCycles₁ : cycles A 1 ≅ ModuleCat.of k (cycles₁ A) :=
     cyclesMapIso' (shortComplexH1Iso A) ((inhomogeneousChains A).sc 1).leftHomologyData
       (shortComplexH1 A).moduleCatLeftHomologyData
 
 @[reassoc (attr := simp), elementwise (attr := simp)]
-lemma isoOneCycles_hom_comp_i :
-    (isoOneCycles A).hom ≫ (shortComplexH1 A).moduleCatLeftHomologyData.i =
-      iCycles A 1 ≫ (oneChainsIso A).hom := by
-  simp [isoOneCycles, iCycles, HomologicalComplex.iCycles, ShortComplex.iCycles]
-
-@[reassoc (attr := simp), elementwise (attr := simp)]
-lemma isoOneCycles_inv_comp_iCycles :
-    (isoOneCycles A).inv ≫ iCycles A 1 =
-       (shortComplexH1 A).moduleCatLeftHomologyData.i ≫ (oneChainsIso A).inv :=
-  (CommSq.horiz_inv ⟨isoOneCycles_hom_comp_i A⟩).w
-
-@[reassoc (attr := simp), elementwise (attr := simp)]
-lemma toCycles_comp_isoOneCycles_hom :
-    toCycles A 2 1 ≫ (isoOneCycles A).hom =
-      (twoChainsIso A).hom ≫
-        (shortComplexH1 A).moduleCatLeftHomologyData.f' := by
-  simp [← cancel_mono (shortComplexH1 A).moduleCatLeftHomologyData.i, comp_dOne_eq,
+lemma isoCycles₁_hom_comp_i :
+    (isoCycles₁ A).hom ≫ (shortComplexH1 A).moduleCatLeftHomologyData.i =
+      iCycles A 1 ≫ (chainsIso₁ A).hom := by
+  simp [isoCycles₁, iCycles, HomologicalComplex.iCycles, ShortComplex.iCycles]
+
+@[reassoc (attr := simp), elementwise (attr := simp)]
+lemma isoCycles₁_inv_comp_iCycles :
+    (isoCycles₁ A).inv ≫ iCycles A 1 =
+      (shortComplexH1 A).moduleCatLeftHomologyData.i ≫ (chainsIso₁ A).inv :=
+  (CommSq.horiz_inv ⟨isoCycles₁_hom_comp_i A⟩).w
+
+@[reassoc (attr := simp), elementwise (attr := simp)]
+lemma toCycles_comp_isoCycles₁_hom :
+    toCycles A 2 1 ≫ (isoCycles₁ A).hom =
+      (chainsIso₂ A).hom ≫ (shortComplexH1 A).moduleCatLeftHomologyData.f' := by
+  simp [← cancel_mono (shortComplexH1 A).moduleCatLeftHomologyData.i, comp_d₂₁_eq,
     shortComplexH1_f]
 
 end isoOneCycles
@@ -751,37 +742,36 @@
 
 variable [DecidableEq G]
 
-/-- The short complex `(G³ →₀ A) --dTwo--> (G² →₀ A) --dOne--> (G →₀ A)` is isomorphic to the 2nd
+/-- The short complex `(G³ →₀ A) --d₃₂--> (G² →₀ A) --d₂₁--> (G →₀ A)` is isomorphic to the 2nd
 short complex associated to the complex of inhomogeneous chains of `A`. -/
 @[simps! hom inv]
 def shortComplexH2Iso : (inhomogeneousChains A).sc 2 ≅ shortComplexH2 A :=
   (inhomogeneousChains A).isoSc' 3 2 1 (by simp) (by simp) ≪≫
-    isoMk (threeChainsIso A) (twoChainsIso A) (oneChainsIso A) (comp_dTwo_eq A) (comp_dOne_eq A)
+    isoMk (chainsIso₃ A) (chainsIso₂ A) (chainsIso₁ A) (comp_d₃₂_eq A) (comp_d₂₁_eq A)
 
 /-- The 2-cycles of the complex of inhomogeneous chains of `A` are isomorphic to
-`twoCycles A`, which is a simpler type. -/
-def isoTwoCycles : cycles A 2 ≅ ModuleCat.of k (twoCycles A) :=
+`cycles₂ A`, which is a simpler type. -/
+def isoCycles₂ : cycles A 2 ≅ ModuleCat.of k (cycles₂ A) :=
     cyclesMapIso' (shortComplexH2Iso A) ((inhomogeneousChains A).sc 2).leftHomologyData
       (shortComplexH2 A).moduleCatLeftHomologyData
 
 @[reassoc (attr := simp), elementwise (attr := simp)]
-lemma isoTwoCycles_hom_comp_i :
-    (isoTwoCycles A).hom ≫ (shortComplexH2 A).moduleCatLeftHomologyData.i =
-      iCycles A 2 ≫ (twoChainsIso A).hom := by
-  simp [isoTwoCycles, iCycles, HomologicalComplex.iCycles, ShortComplex.iCycles]
-
-@[reassoc (attr := simp), elementwise (attr := simp)]
-lemma isoTwoCycles_inv_comp_iCycles :
-    (isoTwoCycles A).inv ≫ iCycles A 2 =
-       (shortComplexH2 A).moduleCatLeftHomologyData.i ≫ (twoChainsIso A).inv :=
-  (CommSq.horiz_inv ⟨isoTwoCycles_hom_comp_i A⟩).w
-
-@[reassoc (attr := simp), elementwise (attr := simp)]
-lemma toCycles_comp_isoTwoCycles_hom :
-    toCycles A 3 2 ≫ (isoTwoCycles A).hom =
-      (threeChainsIso A).hom ≫
-        (shortComplexH2 A).moduleCatLeftHomologyData.f' := by
-  simp [← cancel_mono (shortComplexH2 A).moduleCatLeftHomologyData.i, comp_dTwo_eq,
+lemma isoCycles₂_hom_comp_i :
+    (isoCycles₂ A).hom ≫ (shortComplexH2 A).moduleCatLeftHomologyData.i =
+      iCycles A 2 ≫ (chainsIso₂ A).hom := by
+  simp [isoCycles₂, iCycles, HomologicalComplex.iCycles, ShortComplex.iCycles]
+
+@[reassoc (attr := simp), elementwise (attr := simp)]
+lemma isoCycles₂_inv_comp_iCycles :
+    (isoCycles₂ A).inv ≫ iCycles A 2 =
+      (shortComplexH2 A).moduleCatLeftHomologyData.i ≫ (chainsIso₂ A).inv :=
+  (CommSq.horiz_inv ⟨isoCycles₂_hom_comp_i A⟩).w
+
+@[reassoc (attr := simp), elementwise (attr := simp)]
+lemma toCycles_comp_isoCycles₂_hom :
+    toCycles A 3 2 ≫ (isoCycles₂ A).hom =
+      (chainsIso₃ A).hom ≫ (shortComplexH2 A).moduleCatLeftHomologyData.f' := by
+  simp [← cancel_mono (shortComplexH2 A).moduleCatLeftHomologyData.i, comp_d₃₂_eq,
     shortComplexH2_f]
 
 end isoTwoCycles
