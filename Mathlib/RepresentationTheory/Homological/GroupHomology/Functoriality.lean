/-
Copyright (c) 2025 Amelia Livingston. All rights reserved.
Released under Apache 2.0 license as described in the file LICENSE.
Authors: Amelia Livingston
-/
import Mathlib.RepresentationTheory.Homological.GroupHomology.LowDegree

/-!
# Functoriality of group homology

Given a commutative ring `k`, a group homomorphism `f : G →* H`, a `k`-linear `G`-representation
`A`, a `k`-linear `H`-representation `B`, and a representation morphism `A ⟶ Res(f)(B)`, we get
a chain map `inhomogeneousChains A ⟶ inhomogeneousChains B` and hence maps on homology
`Hₙ(G, A) ⟶ Hₙ(H, B)`.

We also provide extra API for these maps in degrees 0, 1, 2.

## Main definitions

* `groupHomology.chainsMap f φ` is the map `inhomogeneousChains A ⟶ inhomogeneousChains B`
  induced by a group homomorphism `f : G →* H` and a representation morphism `φ : A ⟶ Res(f)(B)`.
* `groupHomology.map f φ n` is the map `Hₙ(G, A) ⟶ Hₙ(H, B)` induced by a group homomorphism
  `f : G →* H` and a representation morphism `φ : A ⟶ Res(f)(B)`.
* `groupHomology.H1CoresCoinf A S` is the short complex `H₁(S, A) ⟶ H₁(G, A) ⟶ H₁(G ⧸ S, A_S)`
  for a normal subgroup `S ≤ G` and a `G`-representation `A`.

-/

universe v u

namespace groupHomology

open CategoryTheory Rep Finsupp Representation

variable {k G H : Type u} [CommRing k] [Group G] [Group H]
  {A : Rep k G} {B : Rep k H} (f : G →* H) (φ : A ⟶ (Action.res _ f).obj B) (n : ℕ)

theorem congr {f₁ f₂ : G →* H} (h : f₁ = f₂) {φ : A ⟶ (Action.res _ f₁).obj B} {T : Type*}
    (F : (f : G →* H) → (φ : A ⟶ (Action.res _ f).obj B) → T) :
    F f₁ φ = F f₂ (h ▸ φ) := by
  subst h
  rfl

variable [DecidableEq G] [DecidableEq H]

/-- Given a group homomorphism `f : G →* H` and a representation morphism `φ : A ⟶ Res(f)(B)`,
this is the chain map sending `∑ aᵢ·gᵢ : Gⁿ →₀ A` to `∑ φ(aᵢ)·(f ∘ gᵢ) : Hⁿ →₀ B`. -/
@[simps! -isSimp f f_hom]
noncomputable def chainsMap :
    inhomogeneousChains A ⟶ inhomogeneousChains B where
  f i := ModuleCat.ofHom <| mapRange.linearMap φ.hom.hom ∘ₗ lmapDomain A k (f ∘ ·)
  comm' i j (hij : _ = _) := by
    subst hij
    ext
    simpa [Fin.comp_contractNth, map_add, inhomogeneousChains.d]
      using congr(single _ $((hom_comm_apply φ (_)⁻¹ _).symm))

@[reassoc (attr := simp)]
lemma lsingle_comp_chainsMap_f (n : ℕ) (x : Fin n → G) :
    ModuleCat.ofHom (lsingle x) ≫ (chainsMap f φ).f n =
      φ.hom ≫ ModuleCat.ofHom (lsingle (f ∘ x)) := by
  ext
  simp [chainsMap_f]

lemma chainsMap_f_single (n : ℕ) (x : Fin n → G) (a : A) :
    (chainsMap f φ).f n (single x a) = single (f ∘ x) (φ.hom a) := by
  simp [chainsMap_f]

@[simp]
lemma chainsMap_id :
    chainsMap (MonoidHom.id G) (𝟙 A) = 𝟙 (inhomogeneousChains A) :=
  HomologicalComplex.hom_ext _ _ fun _ => ModuleCat.hom_ext <| lhom_ext' fun _ =>
    ModuleCat.hom_ext_iff.1 <| lsingle_comp_chainsMap_f (k := k) (MonoidHom.id G) ..

@[simp]
lemma chainsMap_id_f_hom_eq_mapRange {A B : Rep k G} (i : ℕ) (φ : A ⟶ B) :
    ((chainsMap (MonoidHom.id G) φ).f i).hom = mapRange.linearMap φ.hom.hom := by
  refine lhom_ext fun _ _ => ?_
  simp [chainsMap_f, MonoidHom.coe_id]

lemma chainsMap_comp {G H K : Type u} [Group G] [Group H] [Group K]
    [DecidableEq G] [DecidableEq H] [DecidableEq K] {A : Rep k G} {B : Rep k H} {C : Rep k K}
    (f : G →* H) (g : H →* K) (φ : A ⟶ (Action.res _ f).obj B) (ψ : B ⟶ (Action.res _ g).obj C) :
    chainsMap (g.comp f) (φ ≫ (Action.res _ f).map ψ) = chainsMap f φ ≫ chainsMap g ψ := by
  ext
  simp [chainsMap_f, Function.comp_assoc]

lemma chainsMap_id_comp {A B C : Rep k G} (φ : A ⟶ B) (ψ : B ⟶ C) :
    chainsMap (MonoidHom.id G) (φ ≫ ψ) =
      chainsMap (MonoidHom.id G) φ ≫ chainsMap (MonoidHom.id G) ψ :=
  chainsMap_comp (MonoidHom.id G) (MonoidHom.id G) _ _

@[simp]
lemma chainsMap_zero : chainsMap f (0 : A ⟶ (Action.res _ f).obj B) = 0 := by
  ext; simp [chainsMap_f, LinearMap.zero_apply (M₂ := B)]

lemma chainsMap_f_map_mono (hf : Function.Injective f) [Mono φ] (i : ℕ) :
    Mono ((chainsMap f φ).f i) := by
  simpa [ModuleCat.mono_iff_injective] using
    (mapRange_injective φ.hom (map_zero _) <| (Rep.mono_iff_injective φ).1
    inferInstance).comp (mapDomain_injective hf.comp_left)

instance chainsMap_id_f_map_mono {A B : Rep k G} (φ : A ⟶ B) [Mono φ] (i : ℕ) :
    Mono ((chainsMap (MonoidHom.id G) φ).f i) :=
  chainsMap_f_map_mono (MonoidHom.id G) φ (fun _ _ h => h) _

lemma chainsMap_f_map_epi (hf : Function.Surjective f) [Epi φ] (i : ℕ) :
    Epi ((chainsMap f φ).f i) := by
  simpa [ModuleCat.epi_iff_surjective] using
    (mapRange_surjective φ.hom (map_zero _) ((Rep.epi_iff_surjective φ).1 inferInstance)).comp
    (mapDomain_surjective hf.comp_left)

instance chainsMap_id_f_map_epi {A B : Rep k G} (φ : A ⟶ B) [Epi φ] (i : ℕ) :
    Epi ((chainsMap (MonoidHom.id G) φ).f i) :=
  chainsMap_f_map_epi _ _ (fun x => ⟨x, rfl⟩) _

/-- Given a group homomorphism `f : G →* H` and a representation morphism `φ : A ⟶ Res(f)(B)`,
this is the induced map `Zₙ(G, A) ⟶ Zₙ(H, B)` sending `∑ aᵢ·gᵢ : Gⁿ →₀ A` to
`∑ φ(aᵢ)·(f ∘ gᵢ) : Hⁿ →₀ B`. -/
noncomputable abbrev cyclesMap (n : ℕ) :
    groupHomology.cycles A n ⟶ groupHomology.cycles B n :=
  HomologicalComplex.cyclesMap (chainsMap f φ) n

@[reassoc, elementwise]
lemma cyclesMap_comp_i :
    cyclesMap f φ n ≫ iCycles B n = iCycles A n ≫ (chainsMap f φ).f n  := by
  simp

@[simp]
lemma cyclesMap_id : cyclesMap (MonoidHom.id G) (𝟙 A) n = 𝟙 _ := by
  simp [cyclesMap]

@[reassoc]
lemma cyclesMap_comp {G H K : Type u} [Group G] [DecidableEq G] [Group H] [DecidableEq H]
    [Group K] [DecidableEq K] {A : Rep k G} {B : Rep k H} {C : Rep k K} (f : G →* H) (g : H →* K)
    (φ : A ⟶ (Action.res _ f).obj B) (ψ : B ⟶ (Action.res _ g).obj C) (n : ℕ) :
    cyclesMap (g.comp f) (φ ≫ (Action.res _ f).map ψ) n = cyclesMap f φ n ≫ cyclesMap g ψ n := by
  simp [cyclesMap, ← HomologicalComplex.cyclesMap_comp, ← chainsMap_comp]

theorem cyclesMap_id_comp {A B C : Rep k G} (φ : A ⟶ B) (ψ : B ⟶ C) (n : ℕ) :
    cyclesMap (MonoidHom.id G) (φ ≫ ψ) n =
      cyclesMap (MonoidHom.id G) φ n ≫ cyclesMap (MonoidHom.id G) ψ n := by
  simp [cyclesMap, chainsMap_id_comp, HomologicalComplex.cyclesMap_comp]

/-- Given a group homomorphism `f : G →* H` and a representation morphism `φ : A ⟶ Res(f)(B)`,
this is the induced map `Hₙ(G, A) ⟶ Hₙ(H, B)` sending `∑ aᵢ·gᵢ : Gⁿ →₀ A` to
`∑ φ(aᵢ)·(f ∘ gᵢ) : Hⁿ →₀ B`. -/
noncomputable abbrev map (n : ℕ) :
    groupHomology A n ⟶ groupHomology B n :=
  HomologicalComplex.homologyMap (chainsMap f φ) n

@[reassoc, elementwise]
theorem π_map (n : ℕ) :
    π A n ≫ map f φ n = cyclesMap f φ n ≫ π B n := by
  simp [map, cyclesMap]

@[simp]
lemma map_id : map (MonoidHom.id G) (𝟙 A) n = 𝟙 _ := by
  simp [map, groupHomology]

@[reassoc]
lemma map_comp {G H K : Type u} [Group G] [DecidableEq G] [Group H] [DecidableEq H]
    [Group K] [DecidableEq K] {A : Rep k G} {B : Rep k H} {C : Rep k K} (f : G →* H) (g : H →* K)
    (φ : A ⟶ (Action.res _ f).obj B) (ψ : B ⟶ (Action.res _ g).obj C) (n : ℕ) :
    map (g.comp f) (φ ≫ (Action.res _ f).map ψ) n = map f φ n ≫ map g ψ n := by
  simp [map, ← HomologicalComplex.homologyMap_comp, ← chainsMap_comp]

theorem map_id_comp {A B C : Rep k G} (φ : A ⟶ B) (ψ : B ⟶ C) (n : ℕ) :
    map (MonoidHom.id G) (φ ≫ ψ) n =
      map (MonoidHom.id G) φ n ≫ map (MonoidHom.id G) ψ n := by
  rw [map, chainsMap_id_comp, HomologicalComplex.homologyMap_comp]

/-- Given a group homomorphism `f : G →* H` and a representation morphism `φ : A ⟶ Res(f)(B)`,
this is the induced map sending `∑ aᵢ·gᵢ : G →₀ A` to `∑ φ(aᵢ)·f(gᵢ) : H →₀ B`. -/
noncomputable abbrev fOne : ModuleCat.of k (G →₀ A) ⟶ ModuleCat.of k (H →₀ B) :=
  ModuleCat.ofHom <| mapRange.linearMap φ.hom.hom ∘ₗ lmapDomain A k f

/-- Given a group homomorphism `f : G →* H` and a representation morphism `φ : A ⟶ Res(f)(B)`,
this is the induced map sending `∑ aᵢ·(gᵢ₁, gᵢ₂) : G × G →₀ A` to
`∑ φ(aᵢ)·(f(gᵢ₁), f(gᵢ₂)) : H × H →₀ B`. -/
noncomputable abbrev fTwo : ModuleCat.of k (G × G →₀ A) ⟶ ModuleCat.of k (H × H →₀ B) :=
  ModuleCat.ofHom <| mapRange.linearMap φ.hom.hom ∘ₗ lmapDomain A k (Prod.map f f)

/-- Given a group homomorphism `f : G →* H` and a representation morphism `φ : A ⟶ Res(f)(B)`,
this is the induced map sending `∑ aᵢ·(gᵢ₁, gᵢ₂, gᵢ₃) : G × G × G →₀ A` to
`∑ φ(aᵢ)·(f(gᵢ₁), f(gᵢ₂), f(gᵢ₃)) : H × H × H →₀ B`. -/
noncomputable abbrev fThree : ModuleCat.of k (G × G × G →₀ A) ⟶ ModuleCat.of k (H × H × H →₀ B) :=
  ModuleCat.ofHom <| mapRange.linearMap φ.hom.hom ∘ₗ lmapDomain A k (Prod.map f (Prod.map f f))

@[reassoc (attr := simp), elementwise (attr := simp)]
lemma chainsMap_f_0_comp_zeroChainsIso :
    (chainsMap f φ).f 0 ≫ (zeroChainsIso B).hom = (zeroChainsIso A).hom ≫ φ.hom := by
  ext
  simp [chainsMap_f, Unique.eq_default (α := Fin 0 → G), Unique.eq_default (α := Fin 0 → H),
    zeroChainsIso]

@[reassoc (attr := simp), elementwise (attr := simp)]
lemma chainsMap_f_1_comp_oneChainsIso :
    (chainsMap f φ).f 1 ≫ (oneChainsIso B).hom = (oneChainsIso A).hom ≫ fOne f φ := by
  ext x
  simp [chainsMap_f, oneChainsIso]

@[reassoc (attr := simp), elementwise (attr := simp)]
lemma chainsMap_f_2_comp_twoChainsIso :
    (chainsMap f φ).f 2 ≫ (twoChainsIso B).hom = (twoChainsIso A).hom ≫ fTwo f φ := by
  ext
  simp [chainsMap_f, twoChainsIso]

@[reassoc (attr := simp), elementwise (attr := simp)]
lemma chainsMap_f_3_comp_threeChainsIso :
    (chainsMap f φ).f 3 ≫ (threeChainsIso B).hom = (threeChainsIso A).hom ≫ fThree f φ := by
  ext
  simp [chainsMap_f, threeChainsIso, ← Fin.comp_tail]

open ShortComplex

section H0

@[reassoc (attr := simp), elementwise (attr := simp)]
theorem cyclesMap_comp_zeroCyclesIso_hom :
    cyclesMap f φ 0 ≫ (zeroCyclesIso B).hom = (zeroCyclesIso A).hom ≫ φ.hom := by
  simp [zeroCyclesIso]

@[reassoc (attr := simp), elementwise (attr := simp)]
theorem zeroCyclesIso_inv_comp_cyclesMap :
    (zeroCyclesIso A).inv ≫ cyclesMap f φ 0 = φ.hom ≫ (zeroCyclesIso B).inv :=
  (CommSq.vert_inv ⟨cyclesMap_comp_zeroCyclesIso_hom f φ⟩).w.symm

@[reassoc (attr := simp), elementwise (attr := simp)]
theorem H0π_comp_map :
    H0π A ≫ map f φ 0 = φ.hom ≫ H0π B := by
  simp [H0π]

@[reassoc (attr := simp), elementwise (attr := simp)]
theorem map_id_comp_H0Iso_hom {A B : Rep k G} (f : A ⟶ B) :
    map (MonoidHom.id G) f 0 ≫ (H0Iso B).hom =
      (H0Iso A).hom ≫ (coinvariantsFunctor k G).map f := by
  rw [← cancel_epi (H0π A)]
  ext
  simp

instance epi_map_0_of_epi {A B : Rep k G} (f : A ⟶ B) [Epi f] :
    Epi (map (MonoidHom.id G) f 0) where
  left_cancellation g h hgh := by
    simp only [← cancel_epi (H0π A)] at hgh
    simp_all [cancel_epi]

end H0
section H1

/-- Given a group homomorphism `f : G →* H` and a representation morphism `φ : A ⟶ Res(f)(B)`,
this is the induced map from the short complex `(G × G →₀ A) --dOne--> (G →₀ A) --dZero--> A`
to `(H × H →₀ B) --dOne--> (H →₀ B) --dZero--> B`. -/
@[simps]
noncomputable def mapShortComplexH1 :
    shortComplexH1 A ⟶ shortComplexH1 B where
  τ₁ := fTwo f φ
  τ₂ := fOne f φ
  τ₃ := φ.hom
  comm₁₂ := by
    simp only [shortComplexH1]
    ext : 3
    simpa [dOne, map_add, map_sub, ← map_inv] using congr(single _ $((hom_comm_apply φ _ _).symm))
  comm₂₃ := by
    simp only [shortComplexH1]
    ext : 3
    simpa [← map_inv, dZero] using (hom_comm_apply φ _ _).symm

@[simp]
theorem mapShortComplexH1_zero :
    mapShortComplexH1 (A := A) (B := B) f 0 = 0 := by
  refine ShortComplex.hom_ext _ _ ?_ ?_ rfl
  all_goals
  { simp only [shortComplexH1]
    ext
    simp }

@[simp]
theorem mapShortComplexH1_id : mapShortComplexH1 (MonoidHom.id G) (𝟙 A) = 𝟙 _ := by
  simp only [shortComplexH1]
  ext <;> simp

theorem mapShortComplexH1_comp {G H K : Type u} [Group G] [Group H] [Group K]
    [DecidableEq G] [DecidableEq H] [DecidableEq K]
    {A : Rep k G} {B : Rep k H} {C : Rep k K} (f : G →* H) (g : H →* K)
    (φ : A ⟶ (Action.res _ f).obj B) (ψ : B ⟶ (Action.res _ g).obj C) :
    mapShortComplexH1 (g.comp f) (φ ≫ (Action.res _ f).map ψ) =
      (mapShortComplexH1 f φ) ≫ (mapShortComplexH1 g ψ) := by
  refine ShortComplex.hom_ext _ _ ?_ ?_ rfl
  all_goals
  { simp only [shortComplexH1]
    ext
    simp [Prod.map] }

theorem mapShortComplexH1_id_comp {A B C : Rep k G} (φ : A ⟶ B) (ψ : B ⟶ C) :
    mapShortComplexH1 (MonoidHom.id G) (φ ≫ ψ) =
      mapShortComplexH1 (MonoidHom.id G) φ ≫ mapShortComplexH1 (MonoidHom.id G) ψ :=
  mapShortComplexH1_comp (MonoidHom.id G) (MonoidHom.id G) _ _

/-- Given a group homomorphism `f : G →* H` and a representation morphism `φ : A ⟶ Res(f)(B)`,
this is the induced map `Z₁(G, A) ⟶ Z₁(H, B)`. -/
noncomputable abbrev mapOneCycles :
    ModuleCat.of k (oneCycles A) ⟶ ModuleCat.of k (oneCycles B) :=
  ShortComplex.cyclesMap' (mapShortComplexH1 f φ) (shortComplexH1 A).moduleCatLeftHomologyData
    (shortComplexH1 B).moduleCatLeftHomologyData

lemma mapOneCycles_hom :
    (mapOneCycles f φ).hom = (fOne f φ).hom.restrict (fun x _ => by
      have := congr($((mapShortComplexH1 f φ).comm₂₃) x); simp_all [oneCycles, shortComplexH1]) :=
  rfl

<<<<<<< HEAD
@[reassoc, elementwise]
lemma mapOneCycles_comp {G H K : Type u} [Group G] [Group H] [Group K]
    [DecidableEq G] [DecidableEq H] [DecidableEq K]
    {A : Rep k G} {B : Rep k H} {C : Rep k K} (f : G →* H) (g : H →* K)
    (φ : A ⟶ (Action.res _ f).obj B) (ψ : B ⟶ (Action.res _ g).obj C) :
    mapOneCycles (g.comp f) (φ ≫ (Action.res _ f).map ψ) =
      mapOneCycles f φ ≫ mapOneCycles g ψ := by
  rw [← cyclesMap'_comp, ← mapShortComplexH1_comp]

@[reassoc, elementwise]
theorem mapOneCycles_id_comp {A B C : Rep k G} (φ : A ⟶ B) (ψ : B ⟶ C) :
    mapOneCycles (MonoidHom.id G) (φ ≫ ψ) =
      mapOneCycles (MonoidHom.id G) φ ≫ mapOneCycles (MonoidHom.id G) ψ :=
  mapOneCycles_comp (MonoidHom.id G) (MonoidHom.id G) _ _

=======
>>>>>>> 1388484a
@[reassoc, elementwise]
lemma mapOneCycles_comp_i :
    mapOneCycles f φ ≫ (shortComplexH1 B).moduleCatLeftHomologyData.i =
      (shortComplexH1 A).moduleCatLeftHomologyData.i ≫ fOne f φ := by
  simp

@[simp]
lemma coe_mapOneCycles (x) :
    (mapOneCycles f φ x).1 = fOne f φ x := rfl

@[reassoc (attr := simp), elementwise (attr := simp)]
lemma cyclesMap_comp_isoOneCycles_hom :
    cyclesMap f φ 1 ≫ (isoOneCycles B).hom = (isoOneCycles A).hom ≫ mapOneCycles f φ := by
  simp [← cancel_mono (moduleCatLeftHomologyData (shortComplexH1 B)).i, mapShortComplexH1,
    chainsMap_f_1_comp_oneChainsIso f]

@[reassoc (attr := simp), elementwise (attr := simp)]
lemma H1π_comp_map :
    H1π A ≫ map f φ 1 = mapOneCycles f φ ≫ H1π B := by
  simp [H1π, Iso.inv_comp_eq, ← cyclesMap_comp_isoOneCycles_hom_assoc]

@[simp]
lemma map_1_one (φ : A ⟶ (Action.res _ (1 : G →* H)).obj B) :
    map (1 : G →* H) φ 1 = 0 := by
  simp only [← cancel_epi (H1π A), H1π_comp_map, Limits.comp_zero]
  ext x
  rw [ModuleCat.hom_comp]
  refine (H1π_eq_zero_iff _).2 ?_
  simpa [coe_mapOneCycles _ φ x, mapDomain, map_finsuppSum] using
    (oneBoundaries B).finsuppSum_mem k x.1 _ fun _ _ => single_one_mem_oneBoundaries (A := B) _

section CoresCoinf

variable (A) (S : Subgroup G) [S.Normal] [DecidableEq (G ⧸ S)]

section OfTrivial

variable [IsTrivial (A.ρ.comp S.subtype)]

instance mapOneCycles_quotientGroupMk'_epi :
    Epi (mapOneCycles (QuotientGroup.mk' S) (resOfQuotientIso A S).inv) := by
  rw [ModuleCat.epi_iff_surjective]
  rintro ⟨x, hx⟩
  choose! s hs using QuotientGroup.mk_surjective (s := S)
  have hs₁ : QuotientGroup.mk ∘ s = id := funext hs
  refine ⟨⟨mapDomain s x, ?_⟩, Subtype.ext <| by
    simp [mapOneCycles_hom, ← mapDomain_comp, hs₁]⟩
  simpa [mem_oneCycles_iff, ← (mem_oneCycles_iff _).1 hx, sum_mapDomain_index_inj (f := s)
      (fun x y h => by rw [← hs x, ← hs y, h])]
    using Finsupp.sum_congr fun a b => QuotientGroup.induction_on a fun a => by
      simp [← QuotientGroup.mk_inv, apply_eq_of_coe_eq A.ρ S (s a)⁻¹ a⁻¹ (by simp [hs])]

/-- Given a `G`-representation `A` on which a normal subgroup `S ≤ G` acts trivially, this is the
short complex `H₁(S, A) ⟶ H₁(G, A) ⟶ H₁(G ⧸ S, A)`. -/
@[simps X₁ X₂ X₃ f g]
noncomputable def H1CoresCoinfOfTrivial :
    ShortComplex (ModuleCat k) where
  X₁ := H1 ((Action.res _ S.subtype).obj A)
  X₂ := H1 A
  X₃ := H1 (ofQuotient A S)
  f := map S.subtype (𝟙 _) 1
  g := map (QuotientGroup.mk' S) (resOfQuotientIso A S).inv 1
  zero := by rw [← map_comp, congr (QuotientGroup.mk'_comp_subtype S) (map (n := 1)), map_1_one]

instance map_1_quotientGroupMk'_epi :
    Epi (map (QuotientGroup.mk' S) (resOfQuotientIso A S).inv 1) := by
  convert epi_of_epi (H1π A) _
  rw [H1π_comp_map]
  exact @epi_comp _ _ _ _ _ _ (mapOneCycles_quotientGroupMk'_epi A S) (H1π _) inferInstance

/-- Given a `G`-representation `A` on which a normal subgroup `S ≤ G` acts trivially, the
induced map `H₁(G, A) ⟶ H₁(G ⧸ S, A)` is an epimorphism. -/
instance H1CoresCoinfOfTrivial_g_epi :
    Epi (H1CoresCoinfOfTrivial A S).g :=
  inferInstanceAs <| Epi (map _ _ 1)

/-- Given a `G`-representation `A` on which a normal subgroup `S ≤ G` acts trivially, the short
complex `H₁(S, A) ⟶ H₁(G, A) ⟶ H₁(G ⧸ S, A)` is exact. -/
theorem H1CoresCoinfOfTrivial_exact :
    (H1CoresCoinfOfTrivial A S).Exact := by
  rw [ShortComplex.moduleCat_exact_iff_ker_sub_range]
  intro x hx
/- Denote `C(i) : C(S, A) ⟶ C(G, A), C(π) : C(G, A) ⟶ C(G ⧸ S, A)` and let `x : Z₁(G, A)` map to
0 in `H₁(G ⧸ S, A)`. -/
  induction x using H1_induction_on with | @h x =>
  rcases x with ⟨x, hxc⟩
  simp_all only [H1CoresCoinfOfTrivial_X₂, H1CoresCoinfOfTrivial_X₃, H1CoresCoinfOfTrivial_g,
    LinearMap.mem_ker, H1π_comp_map_apply (QuotientGroup.mk' S)]
/- Choose `y := ∑ y(σ, τ)·(σ, τ) ∈ C₂(G ⧸ S, A)` such that `C₁(π)(x) = d(y)`. -/
  rcases (H1π_eq_zero_iff _).1 hx with ⟨y, hy⟩
/- Let `s : G ⧸ S → G` be a section of the quotient map. -/
  choose! s hs using QuotientGroup.mk'_surjective S
  have hs₁ : QuotientGroup.mk (s := S) ∘ s = id := funext hs
/- Let `z := ∑ y(σ, τ)·(s(σ), s(τ))`. -/
  let z : G × G →₀ A := lmapDomain _ k (Prod.map s s) y
/- We have that `C₂(π)(z) = y`. -/
  have hz : lmapDomain _ k (QuotientGroup.mk' S) (dOne A z) = dOne (A.ofQuotient S) y := by
    have := congr($((mapShortComplexH1 (QuotientGroup.mk' S)
      (resOfQuotientIso A S).inv).comm₁₂.symm) z)
    simp_all [shortComplexH1, z, ← mapDomain_comp, Prod.map_comp_map]
  let v := x - dOne _ z
/- We have `C₁(s ∘ π)(v) = ∑ v(g)·s(π(g)) = 0`, since `C₁(π)(v) = dC₁(π)(z) - C₁(π)(dz) = 0` by
previous assumptions. -/
  have hv : mapDomain (s ∘ QuotientGroup.mk) v = 0 := by
    rw [mapDomain_comp]
    simp_all [v, mapDomain, sum_sub_index, coe_mapOneCycles _ _ ⟨x, hxc⟩]
  let e : G → G × G := fun (g : G) => (s (g : G ⧸ S), (s (g : G ⧸ S))⁻¹ * g)
  have he : e.Injective := fun x y hxy => by
    obtain ⟨(h₁ : s _ = s _), (h₂ : _ * _ = _ * _)⟩ := Prod.ext_iff.1 hxy
    exact (mul_right_inj _).1 (h₁ ▸ h₂)
/- Let `ve := ∑ v(g)·(s(π(g)), s(π(g))⁻¹g)`. -/
  let ve : G × G →₀ A := mapDomain e v
  have hS : (v + dOne _ ve).support.toSet ⊆ S := by
  /- We have `d(ve) = ∑ ρ(s(π(g))⁻¹)(v(g))·s(π(g))⁻¹g - ∑ v(g)·g + ∑ v(g)·s(π(g))`.
    The second sum is `v`, so cancels: -/
    simp only [dOne, ve, ModuleCat.hom_ofHom, coe_lsum, sum_mapDomain_index_inj he, sum_single,
      LinearMap.add_apply, LinearMap.sub_apply, LinearMap.coe_comp, Function.comp_apply,
      lsingle_apply, sum_add, sum_sub, mul_inv_cancel_left, ← add_assoc, add_sub_cancel, e]
    intro w hw
    · obtain (hl | hr) := Finset.mem_union.1 (support_add hw)
    /- The first sum clearly has support in `S`: -/
      · obtain ⟨t, _, ht⟩ := Finset.mem_biUnion.1 (support_sum hl)
        apply support_single_subset at ht
        simp_all [← QuotientGroup.eq]
    /- The third sum is 0, by `hv`. -/
      · simp_all [mapDomain]
  /- Now `v + d(ve)` has support in `S` and agrees with `x` in `H₁(G, A)`: -/
  use H1π _ ⟨comapDomain Subtype.val (v + dOne _ ve) <|
    Set.injOn_of_injective Subtype.val_injective, ?_⟩
  · simp only [H1CoresCoinfOfTrivial_f, H1CoresCoinfOfTrivial_X₁, H1π_comp_map_apply]
    refine (H1π_eq_iff _ _).2 ?_
  /- Indeed, `v + d(ve) - x = d(ve - z) ∈ B₁(G, A)`, since `v := x - dz`. -/
    use ve - z
    have := mapDomain_comapDomain (α := S) Subtype.val Subtype.val_injective
      (v + dOne A ve) (fun x hx => ⟨⟨x, hS hx⟩, rfl⟩)
<<<<<<< HEAD
    simp_all [v, mapOneCycles_hom, add_sub_assoc, sub_add_sub_cancel']
=======
    simp_all [mapOneCycles_hom, v, add_sub_assoc, sub_add_sub_cancel']
>>>>>>> 1388484a
  /- And `v + d(ve) := x - dz + d(ve)` is a 1-cycle because `x` is. -/
  · have : v + dOne _ ve ∈ oneCycles A := Submodule.add_mem _
      (Submodule.sub_mem _ hxc <| dOne_apply_mem_oneCycles _) (dOne_apply_mem_oneCycles _)
    rw [mem_oneCycles_iff] at this ⊢
    rwa [← sum_comapDomain, ← sum_comapDomain (g := fun _ a => a)] at this <;>
    exact ⟨Set.mapsTo_preimage _ _, Set.injOn_of_injective Subtype.val_injective,
      fun x hx => ⟨⟨x, hS hx⟩, hx, rfl⟩⟩

end OfTrivial

/-- The short complex `H₁(S, A) ⟶ H₁(G, A) ⟶ H₁(G ⧸ S, A_S)`. -/
@[simps X₁ X₂ X₃ f g]
noncomputable def H1CoresCoinf [DecidableEq (G ⧸ S)] :
    ShortComplex (ModuleCat k) where
  X₁ := H1 ((Action.res _ S.subtype).obj A)
  X₂ := H1 A
  X₃ := H1 (quotientToCoinvariants A S)
  f := map S.subtype (𝟙 _) 1
  g := map (QuotientGroup.mk' S) (toCoinvariantsMkQ A S) 1
  zero := by rw [← map_comp, congr (QuotientGroup.mk'_comp_subtype S) (map (n := 1)), map_1_one]

omit [DecidableEq (G ⧸ S)] in
/-- Given a `G`-representation `A` and a normal subgroup `S ≤ G`, let `I(S)A` denote the submodule
of `A` spanned by elements of the form `ρ(s)(a) - a` for `s : S, a : A`. Then the image of
`C₁(G, I(S)A)` in `C₁(G, A)⧸B₁(G, A)` is contained in the image of `C₁(S, A)`. -/
theorem comap_coinvariantsKer_pOpcycles_range_subtype_pOpcycles_eq_top :
    Submodule.comap ((mapShortComplexH1 (MonoidHom.id G) (coinvariantsShortComplex A S).f).τ₂ ≫
      (shortComplexH1 _).pOpcycles).hom (LinearMap.range ((mapShortComplexH1 S.subtype (𝟙 _)).τ₂ ≫
      (shortComplexH1 _).pOpcycles).hom) = ⊤ := by
  rw [eq_top_iff]
  intro x _
  rcases mapRange_surjective _ (map_zero _) (oneChainsToCoinvariantsKer_surjective
    ((Action.res _ S.subtype).obj A)) x with ⟨(X : G →₀ S →₀ A), hX⟩
  let Y : S →₀ A := X.sum fun g f =>
    mapRange.linearMap (A.ρ g⁻¹) (lmapDomain _ k (fun s => MulAut.conjNormal g⁻¹ s) f) - f
  let Z : G × G →₀ A := X.sum fun g f =>
    lmapDomain _ k (fun s => (g, g⁻¹ * s.1 * g)) f - lmapDomain _ k (fun s => (s.1, g)) f
  use Y
  apply (moduleCat_pOpcycles_eq_iff _ _ _).2 ⟨Z, ?_⟩
  show dOne A Z = mapRange id rfl (lmapDomain _ k Subtype.val Y) -
    mapRange.linearMap (Submodule.subtype _) (mapDomain id x)
  simpa [map_finsuppSum, mapDomain, map_sub, ← hX, sum_single_index, finsuppProdLEquiv,
    finsuppProdEquiv, Finsupp.uncurry, dOne, Y, Z, sum_mapRange_index,
    oneChainsToCoinvariantsKer, dZero, single_sum, mul_assoc, sub_add_eq_add_sub,
    sum_sum_index, add_smul, sub_sub_sub_eq, lsingle, singleAddHom] using add_comm _ _

/-- Given a `G`-representation `A` and a normal subgroup `S ≤ G`, the map
`H₁(G, A) ⟶ H₁(G ⧸ S, A_S)` is an epimorphism. -/
instance [DecidableEq (G ⧸ S)] :
    Epi (H1CoresCoinf A S).g := by
  rw [ModuleCat.epi_iff_surjective]
  intro x
  induction x using H1_induction_on with | @h x =>
/- Let `x : Z₁(G ⧸ S, A_S)`. We know `Z₁(G, A_S) ⟶ Z₁(G ⧸ S, A_S)` is surjective, so pick
`y : Z₁(G, A_S)` in the preimage of `x`. -/
  rcases (ModuleCat.epi_iff_surjective _).1
    (mapOneCycles_quotientGroupMk'_epi (A.toCoinvariants S) S) x with ⟨y, hy⟩
/- We know `C₁(G, A) ⟶ C₁(G, A_S)` is surjective, so pick `Y` in the preimage of `y`. -/
  rcases mapRange_surjective _ (map_zero _)
    (Coinvariants.mk_surjective (A.ρ.comp S.subtype)) y.1 with ⟨Y, hY⟩
/- Then `d(Y) ∈ I(S)A,` since `d(y) = 0`. -/
  have : dZero _ Y ∈ Coinvariants.ker (A.ρ.comp S.subtype) := by
    have h' := congr($((mapShortComplexH1 (B := toCoinvariants A S)
      (MonoidHom.id G) (toCoinvariantsMkQ A S)).comm₂₃) Y)
    simp_all [shortComplexH1, ← Coinvariants.mk_eq_zero, hY]
  /- Thus we can pick a representation of `d(Y)` as a sum `∑ ρ(sᵢ⁻¹)(aᵢ) - aᵢ`, `sᵢ ∈ S, aᵢ ∈ A`,
and `Y - ∑ aᵢ·sᵢ` is a cycle. -/
  rcases oneChainsToCoinvariantsKer_surjective
    ((Action.res _ S.subtype).obj A) ⟨dZero A Y, this⟩ with ⟨(Z : S →₀ A), hZ⟩
  have H : dZero A (Y - mapDomain S.subtype Z) = 0 := by
    simpa [map_sub, sub_eq_zero, oneChainsToCoinvariantsKer, - LinearMap.sub_apply, dZero,
      sum_mapDomain_index_inj] using Subtype.ext_iff.1 hZ.symm
  use H1π A ⟨Y - mapDomain S.subtype Z, H⟩
  simp only [H1CoresCoinf_X₃, H1CoresCoinf_X₂, H1CoresCoinf_g, ModuleCat.hom_ofHom,
    Subgroup.coe_subtype, H1π_comp_map_apply]
/- Moreover, the image of `Y - ∑ aᵢ·sᵢ` in `Z₁(G ⧸ S, A_S)` is `x - ∑ aᵢ·1`, and hence differs from
`x` by a boundary, since `aᵢ·1 = d(aᵢ·(1, 1))`. -/
  refine (H1π_eq_iff _ _).2 ?_
  simpa [← hy, mapOneCycles_hom, map_sub, mapRange_sub, hY, ← mapDomain_comp, ← mapDomain_mapRange,
    Function.comp_def, (QuotientGroup.eq_one_iff <| Subtype.val _).2 (Subtype.prop _)]
    using Submodule.finsuppSum_mem _ _ _ _ fun _ _ => single_one_mem_oneBoundaries _

/-- Given a `G`-representation `A` and a normal subgroup `S ≤ G`, the short complex
`H₁(S, A) ⟶ H₁(G, A) ⟶ H₁(G ⧸ S, A_S)` is exact. `simp`s squeezed for performance. -/
theorem H1CoresCoinf_exact :
    (H1CoresCoinf A S).Exact := by
  rw [ShortComplex.moduleCat_exact_iff_ker_sub_range]
  intro x hx
  induction x using H1_induction_on with | @h x =>
  simp only [H1CoresCoinf_X₂, H1CoresCoinf_X₃, LinearMap.mem_ker, H1CoresCoinf_g,
    H1π_comp_map_apply (QuotientGroup.mk' S)] at hx
/- Let `x : Z₁(G, A)` map to 0 in `H₁(G, ⧸ S, A_S)`. Pick `y : C₂(G ⧸ S, A_S)` such that `d(y)`
equals `Z₁(π, π)(x) : Z₁(G ⧸ S, A_S)`. -/
  rcases (H1π_eq_zero_iff _).1 hx with ⟨y, hy⟩
/- Then `Z₁(π, Id)(x) : Z₁(G, A_S)` maps to 0 in `H₁(G ⧸ S, A_S)`. We know
`H₁(S, A_S) ⟶ H₁(G, A_S) ⟶ H₁(G ⧸ S, A_S)` is exact by `H1CoresCoinfOfTrivial_exact`, since
`S` acts trivially on `A_S`. So we can choose `z : Z₁(S, A_S)` with the same homology class as
`Z₁(π, Id)(π)` in `H₁(G, A_S)`. -/
  rcases @(ShortComplex.moduleCat_exact_iff_ker_sub_range _).1
    (H1CoresCoinfOfTrivial_exact (toCoinvariants A S) S)
    (H1π _ <| mapOneCycles (MonoidHom.id G) (toCoinvariantsMkQ A S) x) (by
    simpa only [H1CoresCoinfOfTrivial_X₂, H1CoresCoinfOfTrivial_X₃, H1CoresCoinfOfTrivial_g,
      Iso.refl_inv, LinearMap.mem_ker, H1π_comp_map_apply (QuotientGroup.mk' S),
      ← mapOneCycles_comp_apply (x := x)] using hx) with ⟨z, hz⟩
  induction z using H1_induction_on with | @h z =>
  simp only [H1CoresCoinfOfTrivial_X₂, H1CoresCoinfOfTrivial_X₁, H1CoresCoinfOfTrivial_f] at hz
  rw [H1π_comp_map_apply] at hz
/- Choose `w : C₂(G, A_S)` such that `d(w) = Z₁(i, Id)(z) - Z₁(Id, π)(x)`. -/
  rcases (H1π_eq_iff _ _).1 hz with ⟨w, hzw⟩
/- Choose `Z : C₁(S, A)` mapping to `z : C₁(S, A_S)`, and `W : C₂(G, A)` mapping to
`w : C₂(G, A_S)`. -/
  rcases mapRange_surjective (Coinvariants.mk _) (map_zero _)
    (Coinvariants.mk_surjective _) z.1 with ⟨Z, hZ⟩
  rcases mapRange_surjective (Coinvariants.mk _) (map_zero _)
    (Coinvariants.mk_surjective _) w with ⟨W, hW⟩
/- Let `b : C₁(G, A)` denote `x + d(W) - C₁(i, Id)(z)`. -/
  let b : G →₀ A := (x.1 : G →₀ A) + dOne A W - lmapDomain _ k S.subtype Z
/- Then `b` has coefficients in `I(S)A := ⟨{ρ(s)(a) - a | s ∈ S, a ∈ A}⟩`, since
`C₁(G, I(S)(A)) ⟶ C₁(G, A) ⟶ C₁(G, A_S)` is exact, and `b` is in the kernel of the second map. -/
  have hb : ∀ g, b g ∈ Coinvariants.ker (A.ρ.comp S.subtype) :=
    fun g => (Coinvariants.mk_eq_iff _).1 <| by
      have := Finsupp.ext_iff.1 (congr($((mapShortComplexH1 (B := toCoinvariants A S)
        (MonoidHom.id G) (toCoinvariantsMkQ A S)).comm₁₂.symm) W)) g
      simp only [shortComplexH1, mapShortComplexH1_τ₂, ModuleCat.ofHom_comp, MonoidHom.coe_id,
        lmapDomain_id, ModuleCat.ofHom_id, Action.res_obj_V, toCoinvariantsMkQ_hom,
        Category.id_comp, mapShortComplexH1_τ₁, Prod.map_id, ModuleCat.hom_comp,
        ModuleCat.hom_ofHom, LinearMap.coe_comp, Function.comp_apply, mapRange.linearMap_apply,
        mapRange_apply, hW, hzw, mapOneCycles_hom, Subgroup.coe_subtype, Action.id_hom,
        ModuleCat.hom_id, mapRange.linearMap_id, Category.comp_id, LinearMap.restrict_coe_apply,
        lmapDomain_apply, coe_sub, Pi.sub_apply, eq_sub_iff_add_eq'] at this
      simp only [← mapRange_apply (f := Coinvariants.mk <| A.ρ.comp S.subtype)
        (hf := map_zero _) (a := g), ← mapRange.linearMap_apply (R := k)]
      simp only [mapRange.linearMap_apply, mapRange_apply, coe_add, Pi.add_apply, map_add, this,
        Subgroup.coe_subtype, lmapDomain_apply, implies_true, ← mapDomain_mapRange, hZ,
        Action.res_obj_V]
/- Let `β` be `b` considered as an element of `C₁(G, I(S)(A))`, so that `C₁(Id, i)(β) = b`. -/
  let β : G →₀ Coinvariants.ker (A.ρ.comp S.subtype) :=
    mapRange (Function.invFun <| (Coinvariants.ker (A.ρ.comp S.subtype)).subtype)
    (Function.leftInverse_invFun Subtype.val_injective (0 : Coinvariants.ker _)) b
  have hβb : mapRange Subtype.val rfl β = b := Finsupp.ext fun g => Subtype.ext_iff.1 <|
    Function.leftInverse_invFun Subtype.val_injective ⟨b g, hb g⟩
/- Then, since the image of `C₁(G, I(S)A)` in `C₁(G, A)⧸B₁(G, A)` is contained in the image of
`C₁(S, A)` by `comap_coinvariantsKer_pOpcycles_range_subtype_pOpcycles_eq_top`, we can choose
`α : C₁(S, A)`, `δ : C₂(G, A)` such that `d(δ) = Z₁(i, Id)(α) - Z₁(Id, i)(β)`. -/
  rcases eq_top_iff.1 (comap_coinvariantsKer_pOpcycles_range_subtype_pOpcycles_eq_top A S)
    (by trivial : β ∈ ⊤) with ⟨(α : S →₀ A), hα⟩
  dsimp only [ModuleCat.hom_comp] at hα
  rcases (moduleCat_pOpcycles_eq_iff _ _ _).1 hα with ⟨(δ : G × G →₀ A), hβ⟩
/- Then, by assumption, `d(W + δ) = C₁(i, Id)(α + Z) - x`. -/
  have hαZ : dOne A (W + δ) = mapDomain Subtype.val (α + Z) - x := by
    simp_all only [shortComplexH1, moduleCatMk_X₂_carrier, moduleCatMk_X₃_carrier, Finsupp.coe_sub,
      moduleCatMk_g, ModuleCat.hom_ofHom, moduleCatMk_X₁_carrier, Coinvariants.mk_eq_zero,
      LinearMap.mem_range, Action.res_obj_V, Subgroup.coe_subtype, lmapDomain_apply,
      Finsupp.coe_add, Pi.sub_apply, Pi.add_apply, mapShortComplexH1_τ₂, ModuleCat.ofHom_comp,
      Action.id_hom, ModuleCat.hom_id, mapRange.linearMap_id, ModuleCat.ofHom_id, Category.comp_id,
      LinearMap.coe_comp, Function.comp_apply, coinvariantsShortComplex_X₁, Submodule.coe_subtype,
      coinvariantsShortComplex_f, MonoidHom.coe_id, lmapDomain_id, subtype_hom, Category.id_comp,
      mapRange.linearMap_apply, map_sub, map_add, moduleCatMk_f, ← sub_add, ← sub_sub,
      sub_add_eq_add_sub, add_sub_cancel, mapDomain_add, b]
/- So we claim that `α + Z` is an element of `Z₁(S, A)` which differs from `x` by a boundary in
`Z₁(G, A)`. -/
  use H1π _ ⟨α + Z, ?_⟩
/- Indeed, by `hαZ`, `d(W + δ)` is the desired boundary: -/
  · simp only [H1CoresCoinf_X₂, H1CoresCoinf_X₁, H1CoresCoinf_f, H1π_comp_map_apply, b]
    refine (H1π_eq_iff _ _).2 ⟨W + δ, ?_⟩
    simp only [hαZ, Action.res_obj_V, mapOneCycles_hom, ModuleCat.ofHom_comp, Subgroup.coe_subtype,
      Action.id_hom, ModuleCat.hom_id, mapRange.linearMap_id, ModuleCat.ofHom_id, Category.comp_id,
      ModuleCat.hom_ofHom, LinearMap.restrict_coe_apply, lmapDomain_apply, b]
/- And `α + Z` is a cycle, since `d(W + δ) + x` is. -/
  · rw [mem_oneCycles_iff]
    have : x + dOne A (W + δ) ∈ oneCycles A := Submodule.add_mem _ x.2 (dOne_apply_mem_oneCycles _)
    rwa [eq_sub_iff_add_eq'.1 hαZ, mem_oneCycles_iff, sum_mapDomain_index_inj
      Subtype.val_injective, sum_mapDomain_index_inj Subtype.val_injective] at this

end CoresCoinf

end H1
section H2

/-- Given a group homomorphism `f : G →* H` and a representation morphism `φ : A ⟶ Res(f)(B)`,
this is the induced map from the short complex
`(G × G × G →₀ A) --dTwo--> (G × G →₀ A) --dOne--> (G →₀ A)` to
`(H × H × H →₀ B) --dTwo--> (H × H →₀ B) --dOne--> (H →₀ B)`. -/
@[simps]
noncomputable def mapShortComplexH2 :
    shortComplexH2 A ⟶ shortComplexH2 B where
  τ₁ := fThree f φ
  τ₂ := fTwo f φ
  τ₃ := fOne f φ
  comm₁₂ := by
    simp only [shortComplexH2]
    ext : 3
    simpa [dTwo, map_add, map_sub, ← map_inv]
      using congr(Finsupp.single _ $((hom_comm_apply φ _ _).symm))
  comm₂₃ := by
    simp only [shortComplexH2]
    ext : 3
    simpa [dOne, map_add, map_sub, ← map_inv]
      using congr(Finsupp.single _ $((hom_comm_apply φ _ _).symm))

@[simp]
theorem mapShortComplexH2_zero :
    mapShortComplexH2 (A := A) (B := B) f 0 = 0 := by
  refine ShortComplex.hom_ext _ _ ?_ ?_ ?_
  all_goals
  { simp only [shortComplexH2]
    ext
    simp }

@[simp]
theorem mapShortComplexH2_id : mapShortComplexH2 (MonoidHom.id _) (𝟙 A) = 𝟙 _ := by
  refine ShortComplex.hom_ext _ _ ?_ ?_ ?_
  all_goals
  { simp only [shortComplexH2]
    ext
    simp }

theorem mapShortComplexH2_comp {G H K : Type u} [Group G] [Group H] [Group K]
    [DecidableEq G] [DecidableEq H] [DecidableEq K]
    {A : Rep k G} {B : Rep k H} {C : Rep k K} (f : G →* H) (g : H →* K)
    (φ : A ⟶ (Action.res _ f).obj B) (ψ : B ⟶ (Action.res _ g).obj C) :
    mapShortComplexH2 (g.comp f) (φ ≫ (Action.res _ f).map ψ) =
      (mapShortComplexH2 f φ) ≫ (mapShortComplexH2 g ψ) := by
  refine ShortComplex.hom_ext _ _ ?_ ?_ ?_
  all_goals
  { simp only [shortComplexH2]
    ext
    simp [Prod.map] }

theorem mapShortComplexH2_id_comp {A B C : Rep k G} (φ : A ⟶ B) (ψ : B ⟶ C) :
    mapShortComplexH2 (MonoidHom.id G) (φ ≫ ψ) =
      mapShortComplexH2 (MonoidHom.id G) φ ≫ mapShortComplexH2 (MonoidHom.id G) ψ :=
  mapShortComplexH2_comp (MonoidHom.id G) (MonoidHom.id G) _ _

/-- Given a group homomorphism `f : G →* H` and a representation morphism `φ : A ⟶ Res(f)(B)`,
this is the induced map `Z₂(G, A) ⟶ Z₂(H, B)`. -/
noncomputable abbrev mapTwoCycles :
    ModuleCat.of k (twoCycles A) ⟶ ModuleCat.of k (twoCycles B) :=
  ShortComplex.cyclesMap' (mapShortComplexH2 f φ) (shortComplexH2 A).moduleCatLeftHomologyData
    (shortComplexH2 B).moduleCatLeftHomologyData

lemma mapTwoCycles_hom :
    (mapTwoCycles f φ).hom = (fTwo f φ).hom.restrict (fun x _ => by
      have := congr($((mapShortComplexH2 f φ).comm₂₃) x); simp_all [twoCycles, shortComplexH2]) :=
  rfl

<<<<<<< HEAD
@[reassoc, elementwise]
lemma mapTwoCycles_comp {G H K : Type u} [Group G] [Group H] [Group K]
    [DecidableEq G] [DecidableEq H] [DecidableEq K]
    {A : Rep k G} {B : Rep k H} {C : Rep k K} (f : G →* H) (g : H →* K)
    (φ : A ⟶ (Action.res _ f).obj B) (ψ : B ⟶ (Action.res _ g).obj C) :
    mapTwoCycles (g.comp f) (φ ≫ (Action.res _ f).map ψ) =
      mapTwoCycles f φ ≫ mapTwoCycles g ψ := by
  rw [← cyclesMap'_comp, ← mapShortComplexH2_comp]

@[reassoc, elementwise]
theorem mapTwoCycles_id_comp {A B C : Rep k G} (φ : A ⟶ B) (ψ : B ⟶ C) :
    mapTwoCycles (MonoidHom.id G) (φ ≫ ψ) =
      mapTwoCycles (MonoidHom.id G) φ ≫ mapTwoCycles (MonoidHom.id G) ψ :=
  mapTwoCycles_comp (MonoidHom.id G) (MonoidHom.id G) _ _

=======
>>>>>>> 1388484a
@[reassoc, elementwise]
lemma mapTwoCycles_comp_i :
    mapTwoCycles f φ ≫ (shortComplexH2 B).moduleCatLeftHomologyData.i =
      (shortComplexH2 A).moduleCatLeftHomologyData.i ≫ fTwo f φ := by
  simp

@[simp]
lemma coe_mapTwoCycles (x) :
    (mapTwoCycles f φ x).1 = fTwo f φ x := rfl

@[reassoc (attr := simp), elementwise (attr := simp)]
lemma cyclesMap_comp_isoTwoCycles_hom :
    cyclesMap f φ 2 ≫ (isoTwoCycles B).hom = (isoTwoCycles A).hom ≫ mapTwoCycles f φ := by
  simp [← cancel_mono (moduleCatLeftHomologyData (shortComplexH2 B)).i, mapShortComplexH2,
    chainsMap_f_2_comp_twoChainsIso f]

@[reassoc (attr := simp), elementwise (attr := simp)]
lemma H2π_comp_map :
    H2π A ≫ map f φ 2 = mapTwoCycles f φ ≫ H2π B := by
  simp [H2π, Iso.inv_comp_eq, ← cyclesMap_comp_isoTwoCycles_hom_assoc]

end H2

variable (k G) in
/-- The functor sending a representation to its complex of inhomogeneous chains. -/
@[simps]
noncomputable def chainsFunctor [DecidableEq G] :
    Rep k G ⥤ ChainComplex (ModuleCat k) ℕ where
  obj A := inhomogeneousChains A
  map f := chainsMap (MonoidHom.id _) f
  map_id _ := chainsMap_id
  map_comp φ ψ := chainsMap_comp (MonoidHom.id G) (MonoidHom.id G) φ ψ

instance : (chainsFunctor k G).PreservesZeroMorphisms where

variable (k G) in
/-- The functor sending a `G`-representation `A` to `Hₙ(G, A)`. -/
@[simps]
noncomputable def functor (n : ℕ) : Rep k G ⥤ ModuleCat k where
  obj A := groupHomology A n
  map {A B} φ := map (MonoidHom.id _) φ n
  map_id A := by simp [map, groupHomology]
  map_comp f g := by
    simp only [← HomologicalComplex.homologyMap_comp, ← chainsMap_comp]
    rfl

instance (n : ℕ) : (functor k G n).PreservesZeroMorphisms where
  map_zero _ _ := by simp [map]

end groupHomology<|MERGE_RESOLUTION|>--- conflicted
+++ resolved
@@ -309,7 +309,6 @@
       have := congr($((mapShortComplexH1 f φ).comm₂₃) x); simp_all [oneCycles, shortComplexH1]) :=
   rfl
 
-<<<<<<< HEAD
 @[reassoc, elementwise]
 lemma mapOneCycles_comp {G H K : Type u} [Group G] [Group H] [Group K]
     [DecidableEq G] [DecidableEq H] [DecidableEq K]
@@ -325,8 +324,6 @@
       mapOneCycles (MonoidHom.id G) φ ≫ mapOneCycles (MonoidHom.id G) ψ :=
   mapOneCycles_comp (MonoidHom.id G) (MonoidHom.id G) _ _
 
-=======
->>>>>>> 1388484a
 @[reassoc, elementwise]
 lemma mapOneCycles_comp_i :
     mapOneCycles f φ ≫ (shortComplexH1 B).moduleCatLeftHomologyData.i =
@@ -462,11 +459,7 @@
     use ve - z
     have := mapDomain_comapDomain (α := S) Subtype.val Subtype.val_injective
       (v + dOne A ve) (fun x hx => ⟨⟨x, hS hx⟩, rfl⟩)
-<<<<<<< HEAD
-    simp_all [v, mapOneCycles_hom, add_sub_assoc, sub_add_sub_cancel']
-=======
     simp_all [mapOneCycles_hom, v, add_sub_assoc, sub_add_sub_cancel']
->>>>>>> 1388484a
   /- And `v + d(ve) := x - dz + d(ve)` is a 1-cycle because `x` is. -/
   · have : v + dOne _ ve ∈ oneCycles A := Submodule.add_mem _
       (Submodule.sub_mem _ hxc <| dOne_apply_mem_oneCycles _) (dOne_apply_mem_oneCycles _)
@@ -713,7 +706,6 @@
       have := congr($((mapShortComplexH2 f φ).comm₂₃) x); simp_all [twoCycles, shortComplexH2]) :=
   rfl
 
-<<<<<<< HEAD
 @[reassoc, elementwise]
 lemma mapTwoCycles_comp {G H K : Type u} [Group G] [Group H] [Group K]
     [DecidableEq G] [DecidableEq H] [DecidableEq K]
@@ -729,8 +721,6 @@
       mapTwoCycles (MonoidHom.id G) φ ≫ mapTwoCycles (MonoidHom.id G) ψ :=
   mapTwoCycles_comp (MonoidHom.id G) (MonoidHom.id G) _ _
 
-=======
->>>>>>> 1388484a
 @[reassoc, elementwise]
 lemma mapTwoCycles_comp_i :
     mapTwoCycles f φ ≫ (shortComplexH2 B).moduleCatLeftHomologyData.i =
