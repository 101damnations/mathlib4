/-
Copyright (c) 2025 Amelia Livingston. All rights reserved.
Released under Apache 2.0 license as described in the file LICENSE.
Authors: Amelia Livingston
-/
import Mathlib.Algebra.Homology.ConcreteCategory
import Mathlib.RepresentationTheory.Coinvariants
import Mathlib.RepresentationTheory.Homological.Resolution
import Mathlib.Tactic.CategoryTheory.Slice
import Mathlib.CategoryTheory.Abelian.LeftDerived

/-!
# The group homology of a `k`-linear `G`-representation

Let `k` be a commutative ring and `G` a group. This file defines the group homology of
`A : Rep k G` to be the homology of the complex
$$\dots \to \bigoplus_{G^2} A \to \bigoplus_{G^1} A \to \bigoplus_{G^0} A$$
with differential $d_n$ sending $a\cdot (g_0, \dots, g_n)$ to
$$\rho(g_0^{-1})(a)\cdot (g_1, \dots, g_n)$$
$$+ \sum_{i = 0}^{n - 1}(-1)^{i + 1}a\cdot (g_0, \dots, g_ig_{i + 1}, \dots, g_n)$$
$$+ (-1)^{n + 1}a\cdot (g_0, \dots, g_{n - 1})$$ (where `ρ` is the representation attached to `A`).

We have a `k`-linear isomorphism
$\bigoplus_{G^n} A \cong (A \otimes_k \left(\bigoplus_{G^n} k[G]\right))_G$ given by
`Rep.coinvariantsTensorFreeLEquiv`. If we conjugate the $n$th differential in $(A \otimes_k P)_G$
by this isomorphism, where `P` is the bar resolution of `k` as a trivial `k`-linear
`G`-representation, then the resulting map agrees with the differential $d_n$ defined
above, a fact we prove.

Hence our $d_n$ squares to zero, and we get
$\mathrm{H}_n(G, A) \cong \mathrm{Tor}_n(A, k),$ where $\mathrm{Tor}$ is defined by deriving the
second argument of the functor $(A, B) \mapsto (A \otimes_k B)_G.$

To talk about homology in low degree, the file
`Mathlib/RepresentationTheory/Homological/GroupHomology/LowDegree.lean` provides API specialized to
`H₀`, `H₁`, `H₂`.

## Main definitions

* `Rep.Tor k G n`: the left-derived functors given by deriving the second argument of
  $(A, B) \mapsto (A \otimes_k B)_G$.
* `groupHomology.inhomogeneousChains A`: a complex whose objects are
  $\bigoplus_{G^n} A$ and whose homology is the group homology $\mathrm{H}_n(G, A).$
* `groupHomology.inhomogeneousChainsIso A`: an isomorphism between the above two complexes.
* `groupHomology A n`: this is $\mathrm{H}_n(G, A),$ defined as the $n$th homology of the
  second complex, `inhomogeneousChains A`.
* `groupHomologyIsoTor A n`: an isomorphism $\mathrm{H}_n(G, A) \cong \mathrm{Tor}_n(A, k)$
  induced by `inhomogeneousChainsIso A`.

## Implementation notes

Group homology is typically stated for `G`-modules, or equivalently modules over the group ring
`ℤ[G].` However, `ℤ` can be generalized to any commutative ring `k`, which is what we use.
Moreover, we express `k[G]`-module structures on a module `k`-module `A` using the `Rep`
definition. We avoid using instances `Module (MonoidAlgebra k G) A` so that we do not run into
possible scalar action diamonds.

Note that the existing definition of `Tor` in `Mathlib.CategoryTheory.Monoidal.Tor` is for monoidal
categories, and the bifunctor we need to derive here maps to `ModuleCat k`. Hence we define
`Rep.Tor k G n` by instead left-deriving the second argument of `Rep.coinvariantsTensor k G`:
$(A, B) \mapsto (A \otimes_k B)_G$. The functor `Rep.coinvariantsTensor k G` is naturally
isomorphic to the functor sending `A, B` to `A ⊗[k[G]] B`, where we give `A` the `k[G]ᵐᵒᵖ`-module
structure defined by `g • a := A.ρ g⁻¹ a`, but currently mathlib's `TensorProduct` is only defined
for commutative rings.

## TODO

<<<<<<< HEAD
* The long exact sequence in homology attached to a short exact sequence of representations.
=======
* API for homology in low degree: $\mathrm{H}_0, \mathrm{H}_1$ and $\mathrm{H}_2.$ For example,
  the corestriction-coinflation exact sequence.
>>>>>>> 8a3fd7ba
* Upgrading `groupHomologyIsoTor` to an isomorphism of derived functors.

-/

noncomputable section

universe u

open CategoryTheory CategoryTheory.Limits

variable (k G : Type u) [CommRing k] [Group G]

open MonoidalCategory Representation Finsupp

section Tor

variable {k G} in
/-- Given `A : Rep k G` and a chain complex `P` in `Rep k G`, this is the chain complex whose
`n`th object is `(A ⊗ Pₙ)_G`. -/
abbrev HomologicalComplex.coinvariantsTensorObj {α : Type*} [AddRightCancelSemigroup α] [One α]
    (A : Rep k G) (P : ChainComplex (Rep k G) α) :
    ChainComplex (ModuleCat k) α :=
  (((Rep.coinvariantsTensor k G).obj A).mapHomologicalComplex _).obj P

namespace Rep

/-- The left-derived functors given by deriving the second argument of `A, B ↦ (A ⊗[k] B)_G`. -/
@[simps]
def Tor (n : ℕ) : Rep k G ⥤ Rep k G ⥤ ModuleCat k where
  obj X := Functor.leftDerived ((coinvariantsTensor k G).obj X) n
  map f := NatTrans.leftDerived ((coinvariantsTensor k G).map f) n

variable {k G} (A : Rep k G)

/-- `Tor` can be computed using a projective resolution. -/
abbrev torIso (A : Rep k G) {B : Rep k G} (P : ProjectiveResolution B) (n : ℕ) :
    ((Rep.Tor k G n).obj A).obj B ≅ (P.complex.coinvariantsTensorObj A).homology n :=
  P.isoLeftDerivedObj _ n

/-- The higher `Tor` groups for `X` and `Y` are zero if `Y` is projective. -/
lemma isZero_Tor_succ_of_projective (X Y : Rep k G) [Projective Y] (n : ℕ) :
    IsZero (((Tor k G (n + 1)).obj X).obj Y) :=
  Functor.isZero_leftDerived_obj_projective_succ ..

/-- Given a `k`-linear `G`-representation `A`, this is the chain complex `(A ⊗[k] P)_G`, where
`P` is the bar resolution of `k` as a trivial representation. -/
@[deprecated "Use `(barComplex k G).coinvariantsTensorObj A` instead." (since := "2025-06-17")]
abbrev coinvariantsTensorBarResolution [DecidableEq G] :=
  (((coinvariantsTensor k G).obj A).mapHomologicalComplex _).obj (barComplex k G)

end Rep
end Tor

namespace groupHomology

open Rep Finsupp

variable {k G : Type u} [CommRing k] [Group G] (A : Rep k G) (n : ℕ)

namespace inhomogeneousChains

/-- The differential in the complex of inhomogeneous chains used to calculate group homology. -/
def d : ModuleCat.of k ((Fin (n + 1) → G) →₀ A) ⟶ ModuleCat.of k ((Fin n → G) →₀ A) :=
  ModuleCat.ofHom <| lsum (R := k) k fun g => lsingle (fun i => g i.succ) ∘ₗ A.ρ (g 0)⁻¹ +
    Finset.univ.sum fun j : Fin (n + 1) =>
      (-1 : k) ^ ((j : ℕ) + 1) • lsingle (Fin.contractNth j (· * ·) g)

variable {A n} in
@[simp]
theorem d_single (n : ℕ) (g : Fin (n + 1) → G) (a : A) :
    d A n (single g a) = single (fun i => g i.succ) (A.ρ (g 0)⁻¹ a) +
      Finset.univ.sum fun j : Fin (n + 1) =>
        (-1 : k) ^ ((j : ℕ) + 1) • single (Fin.contractNth j (· * ·) g) a := by
  simp [d]

open ModuleCat.MonoidalCategory

theorem d_eq [DecidableEq G] :
    d A n = (coinvariantsTensorFreeLEquiv A (Fin (n + 1) → G)).toModuleIso.inv ≫
      ((barComplex k G).coinvariantsTensorObj A).d (n + 1) n ≫
      (coinvariantsTensorFreeLEquiv A (Fin n → G)).toModuleIso.hom := by
  ext : 3
  simp [d_single (k := k), ModuleCat.MonoidalCategory.tensorObj,
    ModuleCat.MonoidalCategory.whiskerLeft, tensorObj_def, whiskerLeft_def, TensorProduct.tmul_add,
    TensorProduct.tmul_sum, barComplex.d_single (k := k)]

end inhomogeneousChains

/-- Given a `k`-linear `G`-representation `A`, this is the complex of inhomogeneous chains
$$\dots \to \bigoplus_{G^1} A \to \bigoplus_{G^0} A \to 0$$
which calculates the group homology of `A`. -/
noncomputable abbrev inhomogeneousChains :
    ChainComplex (ModuleCat k) ℕ :=
  ChainComplex.of (fun n => ModuleCat.of k ((Fin n → G) →₀ A))
    (fun n => inhomogeneousChains.d A n) fun n => by
    classical
    simp only [inhomogeneousChains.d_eq]
    slice_lhs 3 4 => { rw [Iso.hom_inv_id] }
    slice_lhs 2 4 => { rw [Category.id_comp, ((barComplex k G).coinvariantsTensorObj A).d_comp_d] }
    simp

open inhomogeneousChains

variable {A n} in
@[ext]
theorem inhomogeneousChains.ext {M : ModuleCat k} {x y : (inhomogeneousChains A).X n ⟶ M}
    (h : ∀ g, ModuleCat.ofHom (lsingle g) ≫ x = ModuleCat.ofHom (lsingle g) ≫ y) :
    x = y := ModuleCat.hom_ext <| lhom_ext' fun g => ModuleCat.hom_ext_iff.1 (h g)

theorem inhomogeneousChains.d_def (n : ℕ) :
    (inhomogeneousChains A).d (n + 1) n = d A n := by
  simp [inhomogeneousChains]

theorem inhomogeneousChains.d_comp_d :
    d A (n + 1) ≫ d A n = 0 := by
  simpa [ChainComplex.of] using ((inhomogeneousChains A).d_comp_d (n + 2) (n + 1) n)

/-- Given a `k`-linear `G`-representation `A`, the complex of inhomogeneous chains is isomorphic
to `(A ⊗[k] P)_G`, where `P` is the bar resolution of `k` as a trivial `G`-representation. -/
def inhomogeneousChainsIso [DecidableEq G] :
    inhomogeneousChains A ≅ (barComplex k G).coinvariantsTensorObj A := by
  refine HomologicalComplex.Hom.isoOfComponents ?_ ?_
  · intro i
    apply (coinvariantsTensorFreeLEquiv A (Fin i → G)).toModuleIso.symm
  rintro i j rfl
  simp [d_eq, -LinearEquiv.toModuleIso_hom, -LinearEquiv.toModuleIso_inv]

/-- The `n`-cycles `Zₙ(G, A)` of a `k`-linear `G`-representation `A`, i.e. the kernel of the
differential `Cₙ(G, A) ⟶ Cₙ₋₁(G, A)` in the complex of inhomogeneous chains. -/
abbrev cycles (n : ℕ) : ModuleCat k := (inhomogeneousChains A).cycles n

open HomologicalComplex

variable {A} in
/-- When `m = 0` this makes a term of `cycles A 0` from any element of `A` (or more precisely
any element in the kernel of `d₀,₀ = 0`). When `m` is positive, this makes a term of `cycles A m`
from any element of the kernel of `dₘ,ₘ₋₁`. -/
abbrev cyclesMk (m n : ℕ) (h : (ComplexShape.down ℕ).next m = n) (f : (Fin m → G) →₀ A)
    (hf : (inhomogeneousChains A).d m n f = 0) : cycles A m :=
  (inhomogeneousChains A).cyclesMk f n h hf

/-- The natural inclusion of the `n`-cycles `Zₙ(G, A)` into the `n`-chains `Cₙ(G, A).` -/
abbrev iCycles (n : ℕ) : cycles A n ⟶ (inhomogeneousChains A).X n :=
  (inhomogeneousChains A).iCycles n

variable {A} in
theorem iCycles_mk {m n : ℕ} (h : (ComplexShape.down ℕ).next m = n) (f : (Fin m → G) →₀ A)
    (hf : (inhomogeneousChains A).d m n f = 0) :
    iCycles A m (cyclesMk m n h f hf) = f := by
  exact (inhomogeneousChains A).i_cyclesMk f n h hf

/-- This is the map from `i`-chains to `j`-cycles induced by the differential in the complex of
inhomogeneous chains. -/
abbrev toCycles (i j : ℕ) : (inhomogeneousChains A).X i ⟶ cycles A j :=
  (inhomogeneousChains A).toCycles i j

end groupHomology

open groupHomology Rep

variable {k G : Type u} [CommRing k] [Group G] (A : Rep k G)

/-- The group homology of a `k`-linear `G`-representation `A`, as the homology of its complex
of inhomogeneous chains. -/
def groupHomology (n : ℕ) : ModuleCat k :=
  (inhomogeneousChains A).homology n

/-- The natural map from `n`-cycles to `n`th group homology for a `k`-linear
`G`-representation `A`. -/
abbrev groupHomology.π (n : ℕ) :
    cycles A n ⟶ groupHomology A n :=
  (inhomogeneousChains A).homologyπ n

variable {A} in
@[elab_as_elim]
theorem groupHomology_induction_on {n : ℕ}
    {C : groupHomology A n → Prop} (x : groupHomology A n)
    (h : ∀ x : cycles A n, C (π A n x)) : C x := by
  rcases (ModuleCat.epi_iff_surjective (π A n)).1 inferInstance x with ⟨y, rfl⟩
  exact h y

/-- The `n`th group homology of a `k`-linear `G`-representation `A` is isomorphic to
`Torₙ(A, k)` (taken in `Rep k G`), where `k` is a trivial `k`-linear `G`-representation. -/
def groupHomologyIsoTor [DecidableEq G] (n : ℕ) :
    groupHomology A n ≅ ((Tor k G n).obj A).obj (Rep.trivial k G k) :=
  isoOfQuasiIsoAt (HomotopyEquiv.ofIso (inhomogeneousChainsIso A)).hom n ≪≫
    (torIso A (barResolution k G) n).symm

/-- The `n`th group homology of a `k`-linear `G`-representation `A` is isomorphic to
`Hₙ((A ⊗ P)_G)`, where `P` is any projective resolution of `k` as a trivial `k`-linear
`G`-representation. -/
def groupHomologyIso [DecidableEq G] (A : Rep k G) (n : ℕ)
    (P : ProjectiveResolution (Rep.trivial k G k)) :
    groupHomology A n ≅ (P.complex.coinvariantsTensorObj A).homology n :=
  groupHomologyIsoTor A n ≪≫ torIso A P n

lemma isZero_groupHomology_succ_of_subsingleton [Subsingleton G] (n : ℕ) :
    Limits.IsZero (groupHomology A (n + 1)) :=
  (isZero_Tor_succ_of_projective A (Rep.trivial k G k) n).of_iso <| groupHomologyIsoTor _ _

end<|MERGE_RESOLUTION|>--- conflicted
+++ resolved
@@ -65,12 +65,6 @@
 
 ## TODO
 
-<<<<<<< HEAD
-* The long exact sequence in homology attached to a short exact sequence of representations.
-=======
-* API for homology in low degree: $\mathrm{H}_0, \mathrm{H}_1$ and $\mathrm{H}_2.$ For example,
-  the corestriction-coinflation exact sequence.
->>>>>>> 8a3fd7ba
 * Upgrading `groupHomologyIsoTor` to an isomorphism of derived functors.
 
 -/
