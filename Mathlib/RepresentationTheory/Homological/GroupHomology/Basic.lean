--- conflicted
+++ resolved
@@ -211,11 +211,7 @@
 
 /-- The natural map from `n`-cycles to `n`th group homology for a `k`-linear
 `G`-representation `A`. -/
-<<<<<<< HEAD
-abbrev π (n : ℕ) :
-=======
 abbrev groupHomology.π (n : ℕ) :
->>>>>>> 69839156
     cycles A n ⟶ groupHomology A n :=
   (inhomogeneousChains A).homologyπ n
 
