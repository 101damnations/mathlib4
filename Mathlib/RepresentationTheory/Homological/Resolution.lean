/-
Copyright (c) 2022 Amelia Livingston. All rights reserved.
Released under Apache 2.0 license as described in the file LICENSE.
Authors: Amelia Livingston
-/
import Mathlib.Algebra.Category.ModuleCat.Projective
import Mathlib.AlgebraicTopology.ExtraDegeneracy
import Mathlib.CategoryTheory.Abelian.Ext
import Mathlib.RepresentationTheory.Rep
import Mathlib.CategoryTheory.Functor.ReflectsIso.Balanced

/-!
# The standard and bar resolutions of `k` as a trivial `k`-linear `G`-representation

Given a commutative ring `k` and a group `G`, this file defines two projective resolutions of `k`
as a trivial `k`-linear `G`-representation.

The first one, the standard resolution, has objects `k[Gⁿ⁺¹]` equipped with the diagonal
representation, and differential defined by `(g₀, ..., gₙ) ↦ ∑ (-1)ⁱ • (g₀, ..., ĝᵢ, ..., gₙ)`.

We define this as the alternating face map complex associated to an appropriate simplicial
`k`-linear `G`-representation. This simplicial object is the `linearization` of the simplicial
`G`-set given by the universal cover of the classifying space of `G`, `EG`. We prove this
simplicial `G`-set `EG` is isomorphic to the Čech nerve of the natural arrow of `G`-sets
`G ⟶ {pt}`.

We then use this isomorphism to deduce that as a complex of `k`-modules, the standard resolution
of `k` as a trivial `G`-representation is homotopy equivalent to the complex with `k` at 0 and 0
elsewhere.

Putting this material together allows us to define `Rep.standardResolution`, the
standard projective resolution of `k` as a trivial `k`-linear `G`-representation.

We then construct the bar resolution. The `n`th object in this complex is the representation on
`Gⁿ →₀ k[G]` defined pointwise by the left regular representation on `k[G]`. The differentials are
defined by sending `(g₀, ..., gₙ)` to
`g₀·(g₁, ..., gₙ) + ∑ (-1)ʲ⁺¹·(g₀, ..., gⱼgⱼ₊₁, ..., gₙ) + (-1)ⁿ⁺¹·(g₀, ..., gₙ₋₁)` for
`j = 0, ... , n - 1`.

In `RepresentationTheory.Rep` we define an isomorphism `Rep.diagonalSuccIsoFree` between
`k[Gⁿ⁺¹] ≅ (Gⁿ →₀ k[G])` sending `(g₀, ..., gₙ) ↦ g₀·(g₀⁻¹g₁, ..., gₙ₋₁⁻¹gₙ)`.
We show that this isomorphism defines a commutative square with the bar resolution differential and
the standard resolution differential, and thus conclude that the bar resolution differential
squares to zero and that `Rep.diagonalSuccIsoFree` defines an isomorphism between the two
complexes. We carry the exactness properties across this isomorphism to conclude the bar resolution
is a projective resolution too, in `Rep.barResolution`.

<<<<<<< HEAD
In `RepresentationTheory.GroupCohomology.Basic`, we then use `Rep.barResolution` to define the
inhomogeneous cochains of a representation, useful for computing group cohomology.
=======
In `RepresentationTheory/Homological/Group(Co)homology/Basic.lean`, we then use
`Rep.barResolution` to define the inhomogeneous (co)chains of a representation, useful for
computing group (co)homology.
>>>>>>> dd6bfbf6

## Main definitions

 * `groupCohomology.resolution.ofMulActionBasis`
 * `classifyingSpaceUniversalCover`
 * `Rep.standardComplex.forget₂ToModuleCatHomotopyEquiv`
 * `Rep.standardResolution`

-/

suppress_compilation

noncomputable section

universe u v w

variable {k G : Type u} [CommRing k] {n : ℕ}

open CategoryTheory Finsupp

local notation "Gⁿ" => Fin n → G

set_option quotPrecheck false
local notation "Gⁿ⁺¹" => Fin (n + 1) → G

namespace groupCohomology.resolution

open Finsupp hiding lift
open MonoidalCategory
open Fin (partialProd)

section Basis

variable (k G n) [Group G]

open scoped TensorProduct

open Representation

@[deprecated (since := "2025-06-02")]
alias groupCohomology.resolution.actionDiagonalSucc := Action.diagonalSuccIsoTensorTrivial

@[deprecated (since := "2025-06-02")]
alias groupCohomology.resolution.actionDiagonalSucc_hom_apply :=
  Action.diagonalSuccIsoTensorTrivial_hom_hom_apply

@[deprecated (since := "2025-06-02")]
alias groupCohomology.resolution.actionDiagonalSucc_inv_apply :=
  Action.diagonalSuccIsoTensorTrivial_inv_hom_apply

@[deprecated (since := "2025-06-02")]
alias groupCohomology.resolution.diagonalSucc := Rep.diagonalSuccIsoTensorTrivial

@[deprecated (since := "2025-06-02")]
alias groupCohomology.resolution.diagonalSucc_hom_single :=
  Rep.diagonalSuccIsoTensorTrivial_hom_hom_single

@[deprecated (since := "2025-06-02")]
alias groupCohomology.resolution.diagonalSucc_inv_single_single :=
  Rep.diagonalSuccIsoTensorTrivial_inv_hom_single_single

@[deprecated (since := "2025-06-02")]
alias groupCohomology.resolution.diagonalSucc_inv_single_left :=
  Rep.diagonalSuccIsoTensorTrivial_inv_hom_single_left

@[deprecated (since := "2025-06-02")]
alias groupCohomology.resolution.diagonalSucc_inv_single_right :=
  Rep.diagonalSuccIsoTensorTrivial_inv_hom_single_right

/-- The `k[G]`-linear isomorphism `k[G] ⊗ₖ k[Gⁿ] ≃ k[Gⁿ⁺¹]`, where the `k[G]`-module structure on
the lefthand side is `TensorProduct.leftModule`, whilst that of the righthand side comes from
`Representation.asModule`. Allows us to use `Algebra.TensorProduct.basis` to get a `k[G]`-basis
of the righthand side. -/
@[deprecated "We now favour `Representation.finsuppLEquivFreeAsModule`" (since := "2025-06-04")]
def ofMulActionBasisAux :
    MonoidAlgebra k G ⊗[k] ((Fin n → G) →₀ k) ≃ₗ[MonoidAlgebra k G]
      (ofMulAction k G (Fin (n + 1) → G)).asModule :=
  haveI e := (Rep.equivalenceModuleMonoidAlgebra.1.mapIso
    (Rep.diagonalSuccIsoTensorTrivial k G n).symm).toLinearEquiv
  { e with
    map_smul' := fun r x => by
      rw [RingHom.id_apply, LinearEquiv.toFun_eq_coe, ← LinearEquiv.map_smul e]
      congr 1
      /- Porting note (https://github.com/leanprover-community/mathlib4/issues/11039): broken proof was
      refine' x.induction_on _ (fun x y => _) fun y z hy hz => _
      · simp only [smul_zero]
      · simp only [TensorProduct.smul_tmul']
        show (r * x) ⊗ₜ y = _
        rw [← ofMulAction_self_smul_eq_mul, smul_tprod_one_asModule]
      · rw [smul_add, hz, hy, smul_add] -/
      show _ = Representation.asAlgebraHom (tensorObj (Rep.leftRegular k G)
        (Rep.trivial k G ((Fin n → G) →₀ k))).ρ r _
      refine x.induction_on ?_ (fun x y => ?_) fun y z hy hz => ?_
      · rw [smul_zero, map_zero]
      · rw [TensorProduct.smul_tmul', smul_eq_mul, ← ofMulAction_self_smul_eq_mul]
        exact (smul_tprod_one_asModule (Representation.ofMulAction k G G) r x y).symm
      · rw [smul_add, hz, hy, map_add] }

/-- A `k[G]`-basis of `k[Gⁿ⁺¹]`, coming from the `k[G]`-linear isomorphism
`k[G] ⊗ₖ k[Gⁿ] ≃ k[Gⁿ⁺¹].` -/
@[deprecated "We now favour `Representation.freeAsModuleBasis`; the old definition can be derived
from this and `Rep.diagonalSuccIsoFree" (since := "2025-06-05")]
alias ofMulActionBasis := Representation.freeAsModuleBasis

@[deprecated "We now favour `Representation.free_asModule_free`; the old theorem can be derived
from this and `Rep.diagonalSuccIsoFree" (since := "2025-06-05")]
alias ofMulAction_free := Representation.free_asModule_free

end Basis

end groupCohomology.resolution

variable (G)

/-- The simplicial `G`-set sending `[n]` to `Gⁿ⁺¹` equipped with the diagonal action of `G`. -/
@[simps obj map]
def classifyingSpaceUniversalCover [Monoid G] :
    SimplicialObject (Action (Type u) G) where
  obj n := Action.ofMulAction G (Fin (n.unop.len + 1) → G)
  map f :=
    { hom := fun x => x ∘ f.unop.toOrderHom
      comm := fun _ => rfl }
  map_id _ := rfl
  map_comp _ _ := rfl

namespace classifyingSpaceUniversalCover

open CategoryTheory.Limits

variable [Monoid G]

/-- When the category is `G`-Set, `cechNerveTerminalFrom` of `G` with the left regular action is
isomorphic to `EG`, the universal cover of the classifying space of `G` as a simplicial `G`-set. -/
def cechNerveTerminalFromIso :
    cechNerveTerminalFrom (Action.ofMulAction G G) ≅ classifyingSpaceUniversalCover G :=
  NatIso.ofComponents (fun _ => limit.isoLimitCone (Action.ofMulActionLimitCone _ _)) fun f => by
    refine IsLimit.hom_ext (Action.ofMulActionLimitCone.{u, 0} G fun _ => G).2 fun j => ?_
    dsimp only [cechNerveTerminalFrom, Pi.lift]
    rw [Category.assoc, limit.isoLimitCone_hom_π, limit.lift_π, Category.assoc]
    exact (limit.isoLimitCone_hom_π _ _).symm

/-- As a simplicial set, `cechNerveTerminalFrom` of a monoid `G` is isomorphic to the universal
cover of the classifying space of `G` as a simplicial set. -/
def cechNerveTerminalFromIsoCompForget :
    cechNerveTerminalFrom G ≅ classifyingSpaceUniversalCover G ⋙ forget _ :=
  NatIso.ofComponents (fun _ => Types.productIso _) fun _ =>
    Matrix.ext fun _ _ => Types.Limit.lift_π_apply (Discrete.functor fun _ ↦ G) _ _ _

variable (k)

open AlgebraicTopology SimplicialObject.Augmented SimplicialObject CategoryTheory.Arrow

/-- The universal cover of the classifying space of `G` as a simplicial set, augmented by the map
from `Fin 1 → G` to the terminal object in `Type u`. -/
def compForgetAugmented : SimplicialObject.Augmented (Type u) :=
  SimplicialObject.augment (classifyingSpaceUniversalCover G ⋙ forget _) (terminal _)
    (terminal.from _) fun _ _ _ => Subsingleton.elim _ _

/-- The augmented Čech nerve of the map from `Fin 1 → G` to the terminal object in `Type u` has an
extra degeneracy. -/
def extraDegeneracyAugmentedCechNerve :
    ExtraDegeneracy (Arrow.mk <| terminal.from G).augmentedCechNerve :=
  AugmentedCechNerve.extraDegeneracy (Arrow.mk <| terminal.from G)
    ⟨fun _ => (1 : G),
      @Subsingleton.elim _ (@Unique.instSubsingleton _ (Limits.uniqueToTerminal _)) _ _⟩

/-- The universal cover of the classifying space of `G` as a simplicial set, augmented by the map
from `Fin 1 → G` to the terminal object in `Type u`, has an extra degeneracy. -/
def extraDegeneracyCompForgetAugmented : ExtraDegeneracy (compForgetAugmented G) := by
  refine
    ExtraDegeneracy.ofIso (?_ : (Arrow.mk <| terminal.from G).augmentedCechNerve ≅ _)
      (extraDegeneracyAugmentedCechNerve G)
  exact
    Comma.isoMk (CechNerveTerminalFrom.iso G ≪≫ cechNerveTerminalFromIsoCompForget G)
      (Iso.refl _) (by ext : 1; exact IsTerminal.hom_ext terminalIsTerminal _ _)

/-- The free functor `Type u ⥤ ModuleCat.{u} k` applied to the universal cover of the classifying
space of `G` as a simplicial set, augmented by the map from `Fin 1 → G` to the terminal object
in `Type u`. -/
def compForgetAugmented.toModule : SimplicialObject.Augmented (ModuleCat.{u} k) :=
  ((SimplicialObject.Augmented.whiskering _ _).obj (ModuleCat.free k)).obj (compForgetAugmented G)

/-- If we augment the universal cover of the classifying space of `G` as a simplicial set by the
map from `Fin 1 → G` to the terminal object in `Type u`, then apply the free functor
`Type u ⥤ ModuleCat.{u} k`, the resulting augmented simplicial `k`-module has an extra
degeneracy. -/
def extraDegeneracyCompForgetAugmentedToModule :
    ExtraDegeneracy (compForgetAugmented.toModule k G) :=
  ExtraDegeneracy.map (extraDegeneracyCompForgetAugmented G) (ModuleCat.free k)

end classifyingSpaceUniversalCover

variable (k)

/-- The standard resolution of `k` as a trivial representation, defined as the alternating
face map complex of a simplicial `k`-linear `G`-representation. -/
def Rep.standardComplex [Monoid G] :=
  (AlgebraicTopology.alternatingFaceMapComplex (Rep k G)).obj
    (classifyingSpaceUniversalCover G ⋙ linearization k G)

@[deprecated (since := "2025-06-06")]
alias groupCohomology.resolution := Rep.standardComplex

namespace Rep.standardComplex

open classifyingSpaceUniversalCover AlgebraicTopology CategoryTheory.Limits

variable [Monoid G]

/-- The `k`-linear map underlying the differential in the standard resolution of `k` as a trivial
`k`-linear `G`-representation. It sends `(g₀, ..., gₙ) ↦ ∑ (-1)ⁱ • (g₀, ..., ĝᵢ, ..., gₙ)`. -/
def d (G : Type u) (n : ℕ) : ((Fin (n + 1) → G) →₀ k) →ₗ[k] (Fin n → G) →₀ k :=
  Finsupp.lift ((Fin n → G) →₀ k) k (Fin (n + 1) → G) fun g =>
    (@Finset.univ (Fin (n + 1)) _).sum fun p =>
      Finsupp.single (g ∘ p.succAbove) ((-1 : k) ^ (p : ℕ))

variable {k G}

@[simp]
theorem d_of {G : Type u} {n : ℕ} (c : Fin (n + 1) → G) :
    d k G n (Finsupp.single c 1) =
      Finset.univ.sum fun p : Fin (n + 1) =>
        Finsupp.single (c ∘ p.succAbove) ((-1 : k) ^ (p : ℕ)) := by
  simp [d]

variable (k G)

/-- The `n`th object of the standard resolution of `k` is definitionally isomorphic to `k[Gⁿ⁺¹]`
equipped with the representation induced by the diagonal action of `G`. -/
def xIso (n : ℕ) : (standardComplex k G).X n ≅ Rep.ofMulAction k G (Fin (n + 1) → G) :=
  Iso.refl _

instance x_projective (G : Type u) [Group G] [DecidableEq G] (n : ℕ) :
    Projective ((standardComplex k G).X n) :=
  inferInstanceAs <| Projective (Rep.diagonal k G (n + 1))

/-- Simpler expression for the differential in the standard resolution of `k` as a
`G`-representation. It sends `(g₀, ..., gₙ₊₁) ↦ ∑ (-1)ⁱ • (g₀, ..., ĝᵢ, ..., gₙ₊₁)`. -/
theorem d_eq (n : ℕ) : ((standardComplex k G).d (n + 1) n).hom =
    ModuleCat.ofHom (d k G (n + 1)) := by
  refine ModuleCat.hom_ext <| Finsupp.lhom_ext' fun (x : Fin (n + 2) → G) => LinearMap.ext_ring ?_
  simp [Action.ofMulAction_V, standardComplex, SimplicialObject.δ,
    ← Int.cast_smul_eq_zsmul k ((-1) ^ _ : ℤ), SimplexCategory.δ, Fin.succAboveOrderEmb]

section Exactness

/-- The standard resolution of `k` as a trivial representation as a complex of `k`-modules. -/
def forget₂ToModuleCat :=
  ((forget₂ (Rep k G) (ModuleCat.{u} k)).mapHomologicalComplex _).obj (standardComplex k G)

/-- If we apply the free functor `Type u ⥤ ModuleCat.{u} k` to the universal cover of the
classifying space of `G` as a simplicial set, then take the alternating face map complex, the result
is isomorphic to the standard resolution of the trivial `G`-representation `k` as a complex of
`k`-modules. -/
def compForgetAugmentedIso :
    AlternatingFaceMapComplex.obj
        (SimplicialObject.Augmented.drop.obj (compForgetAugmented.toModule k G)) ≅
      standardComplex.forget₂ToModuleCat k G :=
  eqToIso
    (Functor.congr_obj (map_alternatingFaceMapComplex (forget₂ (Rep k G) (ModuleCat.{u} k))).symm
      (classifyingSpaceUniversalCover G ⋙ linearization k G))

/-- As a complex of `k`-modules, the standard resolution of the trivial `G`-representation `k` is
homotopy equivalent to the complex which is `k` at 0 and 0 elsewhere. -/
def forget₂ToModuleCatHomotopyEquiv :
    HomotopyEquiv (standardComplex.forget₂ToModuleCat k G)
      ((ChainComplex.single₀ (ModuleCat k)).obj ((forget₂ (Rep k G) _).obj <| Rep.trivial k G k)) :=
  (HomotopyEquiv.ofIso (compForgetAugmentedIso k G).symm).trans <|
    (SimplicialObject.Augmented.ExtraDegeneracy.homotopyEquiv
          (extraDegeneracyCompForgetAugmentedToModule k G)).trans
      (HomotopyEquiv.ofIso <|
        (ChainComplex.single₀ (ModuleCat.{u} k)).mapIso
          (@Finsupp.LinearEquiv.finsuppUnique k k _ _ _ (⊤_ Type u)
              Types.terminalIso.toEquiv.unique).toModuleIso)

/-- The hom of `k`-linear `G`-representations `k[G¹] → k` sending `∑ nᵢgᵢ ↦ ∑ nᵢ`. -/
def ε : Rep.ofMulAction k G (Fin 1 → G) ⟶ Rep.trivial k G k where
  hom := ModuleCat.ofHom <| Finsupp.linearCombination _ fun _ => (1 : k)
  comm _ := ModuleCat.hom_ext <| Finsupp.lhom_ext' fun _ => LinearMap.ext_ring
    (by simp [ModuleCat.endRingEquiv])

/-- The homotopy equivalence of complexes of `k`-modules between the standard resolution of `k` as
a trivial `G`-representation, and the complex which is `k` at 0 and 0 everywhere else, acts as
`∑ nᵢgᵢ ↦ ∑ nᵢ : k[G¹] → k` at 0. -/
theorem forget₂ToModuleCatHomotopyEquiv_f_0_eq :
    (forget₂ToModuleCatHomotopyEquiv k G).1.f 0 = (forget₂ (Rep k G) _).map (ε k G) := by
  refine ModuleCat.hom_ext <| Finsupp.lhom_ext fun (x : Fin 1 → G) r => ?_
  show mapDomain _ _ _ = Finsupp.linearCombination _ _ _
  simp only [HomotopyEquiv.ofIso, Iso.symm_hom, compForgetAugmented, compForgetAugmentedIso,
    eqToIso.inv, HomologicalComplex.eqToHom_f]
  show mapDomain _ (single x r) _ = _
  simp [Unique.eq_default (terminal.from _), single_apply, if_pos (Subsingleton.elim _ _)]

theorem d_comp_ε : (standardComplex k G).d 1 0 ≫ ε k G = 0 := by
  ext : 3
  have : (forget₂ToModuleCat k G).d 1 0
      ≫ (forget₂ (Rep k G) (ModuleCat.{u} k)).map (ε k G) = 0 := by
    rw [← forget₂ToModuleCatHomotopyEquiv_f_0_eq,
      ← (forget₂ToModuleCatHomotopyEquiv k G).1.2 1 0 rfl]
    exact comp_zero
  exact LinearMap.ext_iff.1 (ModuleCat.hom_ext_iff.mp this) _

/-- The chain map from the standard resolution of `k` to `k[0]` given by `∑ nᵢgᵢ ↦ ∑ nᵢ` in
degree zero. -/
def εToSingle₀ :
    standardComplex k G ⟶ (ChainComplex.single₀ _).obj (Rep.trivial k G k) :=
  ((standardComplex k G).toSingle₀Equiv _).symm ⟨ε k G, d_comp_ε k G⟩

theorem εToSingle₀_comp_eq :
    ((forget₂ _ (ModuleCat.{u} k)).mapHomologicalComplex _).map (εToSingle₀ k G) ≫
        (HomologicalComplex.singleMapHomologicalComplex _ _ _).hom.app _ =
      (forget₂ToModuleCatHomotopyEquiv k G).hom := by
  dsimp
  ext1
  simpa using (forget₂ToModuleCatHomotopyEquiv_f_0_eq k G).symm

theorem quasiIso_forget₂_εToSingle₀ :
    QuasiIso (((forget₂ _ (ModuleCat.{u} k)).mapHomologicalComplex _).map (εToSingle₀ k G)) := by
  have h : QuasiIso (forget₂ToModuleCatHomotopyEquiv k G).hom := inferInstance
  rw [← εToSingle₀_comp_eq k G] at h
  exact quasiIso_of_comp_right (hφφ' := h)

instance : QuasiIso (εToSingle₀ k G) := by
  rw [← HomologicalComplex.quasiIso_map_iff_of_preservesHomology _ (forget₂ _ (ModuleCat.{u} k))]
  apply quasiIso_forget₂_εToSingle₀

end Exactness
end standardComplex

open HomologicalComplex.Hom standardComplex

variable [Group G] [DecidableEq G]

/-- The standard projective resolution of `k` as a trivial `k`-linear `G`-representation. -/
def standardResolution : ProjectiveResolution (Rep.trivial k G k) where
  complex := standardComplex k G
  π := εToSingle₀ k G

@[deprecated (since := "2025-06-06")]
alias groupCohomology.projectiveResolution := Rep.standardResolution

/-- Given a `k`-linear `G`-representation `V`, `Extⁿ(k, V)` (where `k` is a trivial `k`-linear
`G`-representation) is isomorphic to the `n`th cohomology group of `Hom(P, V)`, where `P` is the
standard resolution of `k` called `standardComplex k G`. -/
def standardResolution.extIso (V : Rep k G) (n : ℕ) :
    ((Ext k (Rep k G) n).obj (Opposite.op <| Rep.trivial k G k)).obj V ≅
      ((standardComplex k G).linearYonedaObj k V).homology n :=
  (standardResolution k G).isoExt n V

@[deprecated (since := "2025-06-06")]
alias groupCohomology.extIso := Rep.standardResolution.extIso

namespace barComplex

open Rep Finsupp

variable (n)

/-- The differential from `Gⁿ⁺¹ →₀ k[G]` to `Gⁿ →₀ k[G]` in the bar resolution of `k` as a trivial
`k`-linear `G`-representation. It sends `(g₀, ..., gₙ)` to
`g₀·(g₁, ..., gₙ) + ∑ (-1)ʲ⁺¹·(g₀, ..., gⱼgⱼ₊₁, ..., gₙ) + (-1)ⁿ⁺¹·(g₀, ..., gₙ₋₁)` for
`j = 0, ... , n - 1`. -/
def d : free k G Gⁿ⁺¹ ⟶ free k G Gⁿ :=
  freeLift _ fun g => single (fun i => g i.succ) (single (g 0) 1) +
    Finset.univ.sum fun j : Fin (n + 1) =>
      single (Fin.contractNth j (· * ·) g) (single (1 : G) ((-1 : k) ^ ((j : ℕ) + 1)))

variable {k G} in
lemma d_single (x : Gⁿ⁺¹) :
    (d k G n).hom (single x (single 1 1)) = single (fun i => x i.succ) (Finsupp.single (x 0) 1) +
      Finset.univ.sum fun j : Fin (n + 1) =>
        single (Fin.contractNth j (· * ·) x)  (single (1 : G) ((-1 : k) ^ ((j : ℕ) + 1))) := by
  simp [d]

lemma d_comp_diagonalSuccIsoFree_inv_eq :
    d k G n ≫ (diagonalSuccIsoFree k G n).inv =
      (diagonalSuccIsoFree k G (n + 1)).inv ≫ (standardComplex k G).d (n + 1) n :=
  free_ext _ _ fun i => by
    simpa [diagonalSuccIsoFree_inv_hom_single_single (k := k), d_single (k := k),
      standardComplex.d_eq, standardComplex.d_of (k := k) (Fin.partialProd i), Fin.sum_univ_succ,
      Fin.partialProd_contractNth] using
      congr(single $(by ext j; exact (Fin.partialProd_succ' i j).symm) 1)

end barComplex

open barComplex

/-- The projective resolution of `k` as a trivial `k`-linear `G`-representation with `n`th
differential `(Gⁿ⁺¹ →₀ k[G]) → (Gⁿ →₀ k[G])` sending `(g₀, ..., gₙ)` to
`g₀·(g₁, ..., gₙ) + ∑ (-1)ʲ⁺¹·(g₀, ..., gⱼgⱼ₊₁, ..., gₙ) + (-1)ⁿ⁺¹·(g₀, ..., gₙ₋₁)` for
`j = 0, ... , n - 1`. -/
noncomputable abbrev barComplex : ChainComplex (Rep k G) ℕ :=
  ChainComplex.of (fun n => free k G (Fin n → G)) (fun n => d k G n) fun _ => by
    ext x
    simp [(diagonalSuccIsoFree k G _).comp_inv_eq.1 (d_comp_diagonalSuccIsoFree_inv_eq k G _)]

namespace barComplex

@[simp]
theorem d_def : (barComplex k G).d (n + 1) n = d k G n := ChainComplex.of_d _ _ _ _

/-- Isomorphism between the bar resolution and standard resolution, with `n`th map
`(Gⁿ →₀ k[G]) → k[Gⁿ⁺¹]` sending `(g₁, ..., gₙ) ↦ (1, g₁, g₁g₂, ..., g₁...gₙ)`. -/
def isoStandardComplex : barComplex k G ≅ standardComplex k G :=
  HomologicalComplex.Hom.isoOfComponents (fun i => (diagonalSuccIsoFree k G i).symm) fun i j => by
    rintro (rfl : j + 1 = i)
    simp only [ChainComplex.of_x, Iso.symm_hom, d_def, d_comp_diagonalSuccIsoFree_inv_eq]

end barComplex

/-- The chain complex `barComplex k G` as a projective resolution of `k` as a trivial
`k`-linear `G`-representation. -/
@[simps complex]
def barResolution : ProjectiveResolution (Rep.trivial k G k) where
  complex := barComplex k G
  projective n := inferInstanceAs <| Projective (free k G (Fin n → G))
  π := (isoStandardComplex k G).hom ≫ standardComplex.εToSingle₀ k G

/-- Given a `k`-linear `G`-representation `V`, `Extⁿ(k, V)` (where `k` is the trivial `k`-linear
`G`-representation) is isomorphic to the `n`th cohomology group of `Hom(P, V)`, where `P` is the
bar resolution of `k`. -/
def barResolution.extIso (V : Rep k G) (n : ℕ) :
    ((Ext k (Rep k G) n).obj (Opposite.op <| Rep.trivial k G k)).obj V ≅
      ((barComplex k G).linearYonedaObj k V).homology n :=
  (barResolution k G).isoExt n V

end Rep<|MERGE_RESOLUTION|>--- conflicted
+++ resolved
@@ -45,14 +45,9 @@
 complexes. We carry the exactness properties across this isomorphism to conclude the bar resolution
 is a projective resolution too, in `Rep.barResolution`.
 
-<<<<<<< HEAD
-In `RepresentationTheory.GroupCohomology.Basic`, we then use `Rep.barResolution` to define the
-inhomogeneous cochains of a representation, useful for computing group cohomology.
-=======
 In `RepresentationTheory/Homological/Group(Co)homology/Basic.lean`, we then use
 `Rep.barResolution` to define the inhomogeneous (co)chains of a representation, useful for
 computing group (co)homology.
->>>>>>> dd6bfbf6
 
 ## Main definitions
 
