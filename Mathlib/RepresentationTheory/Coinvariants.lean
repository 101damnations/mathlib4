--- conflicted
+++ resolved
@@ -17,7 +17,7 @@
 
 ## Main definitions
 
-* `Representation.coinvariants ρ`: the coinvariants of a representation `ρ`.
+* `Representation.Coinvariants ρ`: the coinvariants of a representation `ρ`.
 * `Representation.coinvariantsFinsuppLEquiv ρ α`: given a type `α`, this is the `k`-linear
   equivalence between `(α →₀ V)_G` and `α →₀ V_G`.
 * `Representation.coinvariantsTprodLeftRegularLEquiv ρ`: the `k`-linear equivalence between
@@ -103,100 +103,6 @@
 
 variable (ρ)
 
-<<<<<<< HEAD
-end
-section Finsupp
-
-open Finsupp
-
-variable {k G V : Type*} [CommRing k] [Group G] [AddCommGroup V] [Module k V]
-  (ρ : Representation k G V) (α : Type*)
-
-/-- Given a `G`-representation `(V, ρ)` and a type `α`, this is the map `(α →₀ V)_G →ₗ (α →₀ V_G)`
-sending `⟦single a v⟧ ↦ single a ⟦v⟧`. -/
-noncomputable def coinvariantsToFinsupp :
-    coinvariants (ρ.finsupp α) →ₗ[k] α →₀ coinvariants ρ :=
-  coinvariantsLift _ (mapRange.linearMap (Submodule.mkQ _)) <| fun g => lhom_ext fun _ x => by
-    simp [mapRange.linearMap, ← (Submodule.Quotient.eq _).2
-      (mem_augmentationSubmodule_of_eq g x _ rfl), finsupp]
-
-@[simp]
-lemma coinvariantsToFinsupp_mk_single (x : α) (a : V) :
-    coinvariantsToFinsupp ρ α (Submodule.Quotient.mk (single x a)) =
-      single x (Submodule.Quotient.mk a) := by simp [coinvariantsToFinsupp]
-
-/-- Given a `G`-representation `(V, ρ)` and a type `α`, this is the map `(α →₀ V_G) →ₗ (α →₀ V)_G`
-sending `single a ⟦v⟧ ↦ ⟦single a v⟧`. -/
-noncomputable def finsuppToCoinvariants :
-    (α →₀ coinvariants ρ) →ₗ[k] coinvariants (ρ.finsupp α) :=
-  lsum (R := k) k fun a => coinvariantsLift _ (Submodule.mkQ _ ∘ₗ lsingle a) fun g =>
-    LinearMap.ext fun x => (Submodule.Quotient.eq _).2 <|
-    mem_augmentationSubmodule_of_eq g (single a x) _ <| by simp
-
-@[simp]
-lemma finsuppToCoinvariants_single_mk (a : α) (x : V) :
-    finsuppToCoinvariants ρ α (single a <| Submodule.Quotient.mk x) =
-      Submodule.Quotient.mk (single a x) := by simp [finsuppToCoinvariants]
-
-/-- Given a `G`-representation `(V, ρ)` and a type `α`, this is the linear equivalence
-`(α →₀ V)_G ≃ₗ (α →₀ V_G)` sending `⟦single a v⟧ ↦ single a ⟦v⟧`. -/
-noncomputable abbrev coinvariantsFinsuppLEquiv :
-    coinvariants (ρ.finsupp α) ≃ₗ[k] α →₀ coinvariants ρ :=
-  LinearEquiv.ofLinear (coinvariantsToFinsupp ρ α) (finsuppToCoinvariants ρ α)
-    (lhom_ext fun _ x => Quotient.inductionOn' x fun _ => by
-      simp [coinvariantsToFinsupp, finsuppToCoinvariants, Submodule.Quotient.mk''_eq_mk])
-    (Submodule.linearMap_qext _ <| lhom_ext fun _ _ => by
-      simp [finsuppToCoinvariants, coinvariantsToFinsupp])
-
-end Finsupp
-
-section TensorProduct
-
-open TensorProduct
-
-variable {k G V W : Type*} [CommRing k] [Group G] [AddCommGroup V] [Module k V]
-  [AddCommGroup W] [Module k W] (ρ : Representation k G V)
-
-@[simp]
-lemma coinvariants_mk_inv_tmul (τ : Representation k G W) (x : V) (y : W) (g : G) :
-    Submodule.Quotient.mk (p := (ρ.tprod τ).augmentationSubmodule) (ρ g⁻¹ x ⊗ₜ[k] y) =
-      Submodule.Quotient.mk (p := (ρ.tprod τ).augmentationSubmodule) (x ⊗ₜ[k] τ g y) :=
-  (Submodule.Quotient.eq _).2 <| mem_augmentationSubmodule_of_eq g⁻¹ (x ⊗ₜ[k] τ g y) _ <| by simp
-
-@[simp]
-lemma coinvariants_mk_tmul_inv (τ : Representation k G W) (x : V) (y : W) (g : G) :
-    Submodule.Quotient.mk (p := (ρ.tprod τ).augmentationSubmodule) (x ⊗ₜ[k] τ g⁻¹ y) =
-      Submodule.Quotient.mk (p := (ρ.tprod τ).augmentationSubmodule) (ρ g x ⊗ₜ[k] y) :=
-  (Submodule.Quotient.eq _).2 <| mem_augmentationSubmodule_of_eq g⁻¹ (ρ g x ⊗ₜ[k] y) _ <| by simp
-
-/-- Given a `k`-linear `G`-representation `V, ρ`, this is the map `(V ⊗ k[G])_G →ₗ[k] V` sending
-`⟦v ⊗ single g r⟧ ↦ r • ρ(g⁻¹)(v)`. -/
-noncomputable def ofCoinvariantsTprodLeftRegular :
-    coinvariants (V := V ⊗[k] (G →₀ k)) (ρ.tprod (leftRegular k G)) →ₗ[k] V :=
-  coinvariantsLift _ (TensorProduct.lift (Finsupp.linearCombination _ fun g => ρ g⁻¹) ∘ₗ
-    (TensorProduct.comm _ _ _).toLinearMap) fun _ => TensorProduct.ext <|
-      LinearMap.ext fun _ => Finsupp.lhom_ext fun _ _ => by simp
-
-@[simp]
-lemma ofCoinvariantsTprodLeftRegular_mk_tmul_single (x : V) (g : G) (r : k) :
-    ofCoinvariantsTprodLeftRegular ρ (Submodule.Quotient.mk (x ⊗ₜ Finsupp.single g r)) =
-      r • ρ g⁻¹ x :=
-  congr($(Finsupp.linearCombination_single k (v := fun g => ρ g⁻¹) r g) x)
-
-/-- Given a `k`-linear `G`-representation `(V, ρ)`, this is the linear equivalence
-`(V ⊗ k[G])_G ≃ₗ[k] V` sending `⟦v ⊗ single g r⟧ ↦ r • ρ(g⁻¹)(v)`. -/
-noncomputable abbrev coinvariantsTprodLeftRegularLEquiv :
-    coinvariants (V := V ⊗[k] (G →₀ k)) (ρ.tprod (leftRegular k G)) ≃ₗ[k] V :=
-  LinearEquiv.ofLinear (ofCoinvariantsTprodLeftRegular ρ)
-    (Submodule.mkQ _ ∘ₗ (mk k V (G →₀ k)).flip (Finsupp.single 1 1)) (by ext; simp) <|
-    Submodule.linearMap_qext _ <| TensorProduct.ext <| LinearMap.ext fun a =>
-      Finsupp.lhom_ext fun g r => (Submodule.Quotient.eq _).2 <| by
-        apply mem_augmentationSubmodule_of_eq g⁻¹ (a ⊗ₜ Finsupp.single g r)
-        simp_all [TensorProduct.smul_tmul', TensorProduct.smul_tmul]
-
-end TensorProduct
-
-=======
 /-- Given `G`-representations on `k`-modules `V, W`, a linear map `V →ₗ[k] W` commuting with
 the representations induces a `k`-linear map between the coinvariants. -/
 noncomputable def map (f : V →ₗ[k] W) (hf : ∀ g, f ∘ₗ ρ g = τ g ∘ₗ f) :
@@ -215,25 +121,115 @@
     map ρ τ f hf (mk _ x) = mk _ (f x) := rfl
 
 end Coinvariants
->>>>>>> abe25db3
+
+section Finsupp
+
+open Finsupp Coinvariants
+
+variable {k G V : Type*} [CommRing k] [Group G] [AddCommGroup V] [Module k V]
+  (ρ : Representation k G V) (α : Type*)
+
+/-- Given a `G`-representation `(V, ρ)` and a type `α`, this is the map `(α →₀ V)_G →ₗ (α →₀ V_G)`
+sending `⟦single a v⟧ ↦ single a ⟦v⟧`. -/
+noncomputable def coinvariantsToFinsupp :
+    Coinvariants (ρ.finsupp α) →ₗ[k] α →₀ Coinvariants ρ :=
+  Coinvariants.lift _ (mapRange.linearMap (Coinvariants.mk _)) <| fun _ => by ext; simp
+
+variable {ρ α}
+
+@[simp]
+lemma coinvariantsToFinsupp_mk_single (x : α) (a : V) :
+    coinvariantsToFinsupp ρ α (Coinvariants.mk _ (single x a)) =
+      single x (Coinvariants.mk _ a) := by
+  simp [coinvariantsToFinsupp]
+
+variable (ρ α) in
+/-- Given a `G`-representation `(V, ρ)` and a type `α`, this is the map `(α →₀ V_G) →ₗ (α →₀ V)_G`
+sending `single a ⟦v⟧ ↦ ⟦single a v⟧`. -/
+noncomputable def finsuppToCoinvariants :
+    (α →₀ Coinvariants ρ) →ₗ[k] Coinvariants (ρ.finsupp α) :=
+  lsum (R := k) k fun a => Coinvariants.lift _ (Coinvariants.mk _ ∘ₗ lsingle a) fun g =>
+    LinearMap.ext fun x => (mk_eq_iff _).2 <|
+    mem_augmentationSubmodule_of_eq g (single a x) _ <| by simp
+
+@[simp]
+lemma finsuppToCoinvariants_single_mk (a : α) (x : V) :
+    finsuppToCoinvariants ρ α (single a <| Coinvariants.mk _ x) =
+      Coinvariants.mk _ (single a x) := by
+  simp [finsuppToCoinvariants]
+
+variable (ρ α) in
+/-- Given a `G`-representation `(V, ρ)` and a type `α`, this is the linear equivalence
+`(α →₀ V)_G ≃ₗ (α →₀ V_G)` sending `⟦single a v⟧ ↦ single a ⟦v⟧`. -/
+@[simps! symm_apply]
+noncomputable def coinvariantsFinsuppLEquiv :
+    Coinvariants (ρ.finsupp α) ≃ₗ[k] α →₀ Coinvariants ρ :=
+  LinearEquiv.ofLinear (coinvariantsToFinsupp ρ α) (finsuppToCoinvariants ρ α)
+    (by ext; simp) (by ext; simp)
+
+@[simp]
+lemma coinvariantsFinsuppLEquiv_apply (x) :
+    coinvariantsFinsuppLEquiv ρ α x = coinvariantsToFinsupp ρ α x := by rfl
+
+end Finsupp
+
+section TensorProduct
+
+open TensorProduct Coinvariants Finsupp
+
+variable {k G V W : Type*} [CommRing k] [Group G] [AddCommGroup V] [Module k V]
+  [AddCommGroup W] [Module k W] (ρ : Representation k G V) (τ : Representation k G W)
+
+@[simp]
+lemma Coinvariants.mk_inv_tmul (x : V) (y : W) (g : G) :
+    Coinvariants.mk (ρ.tprod τ) (ρ g⁻¹ x ⊗ₜ[k] y) = Coinvariants.mk (ρ.tprod τ) (x ⊗ₜ[k] τ g y) :=
+  (mk_eq_iff _).2 <| mem_augmentationSubmodule_of_eq g⁻¹ (x ⊗ₜ[k] τ g y) _ <| by simp
+
+@[simp]
+lemma Coinvariants.mk_tmul_inv (x : V) (y : W) (g : G) :
+    Coinvariants.mk (ρ.tprod τ) (x ⊗ₜ[k] τ g⁻¹ y) = Coinvariants.mk (ρ.tprod τ) (ρ g x ⊗ₜ[k] y) :=
+  (mk_eq_iff _).2 <| mem_augmentationSubmodule_of_eq g⁻¹ (ρ g x ⊗ₜ[k] y) _ <| by simp
+
+/-- Given a `k`-linear `G`-representation `V, ρ`, this is the map `(V ⊗ k[G])_G →ₗ[k] V` sending
+`⟦v ⊗ single g r⟧ ↦ r • ρ(g⁻¹)(v)`. -/
+noncomputable def ofCoinvariantsTprodLeftRegular :
+    Coinvariants (ρ.tprod (leftRegular k G)) →ₗ[k] V :=
+  Coinvariants.lift _ (TensorProduct.lift (Finsupp.linearCombination _ fun g => ρ g⁻¹) ∘ₗ
+    (TensorProduct.comm _ _ _).toLinearMap) fun _ => by ext; simp
+
+@[simp]
+lemma ofCoinvariantsTprodLeftRegular_mk_tmul_single (x : V) (g : G) (r : k) :
+    ofCoinvariantsTprodLeftRegular ρ (Coinvariants.mk _ (x ⊗ₜ Finsupp.single g r)) = r • ρ g⁻¹ x :=
+  congr($(Finsupp.linearCombination_single k (v := fun g => ρ g⁻¹) r g) x)
+
+/-- Given a `k`-linear `G`-representation `(V, ρ)`, this is the linear equivalence
+`(V ⊗ k[G])_G ≃ₗ[k] V` sending `⟦v ⊗ single g r⟧ ↦ r • ρ(g⁻¹)(v)`. -/
+@[simps! symm_apply]
+noncomputable def coinvariantsTprodLeftRegularLEquiv :
+    Coinvariants (ρ.tprod (leftRegular k G)) ≃ₗ[k] V :=
+  LinearEquiv.ofLinear (ofCoinvariantsTprodLeftRegular ρ)
+    (Coinvariants.mk _ ∘ₗ (TensorProduct.mk k V (G →₀ k)).flip (single 1 1)) (by ext; simp) <| by
+      ext x g
+      exact (mk_eq_iff _).2 <| mem_augmentationSubmodule_of_eq g⁻¹ (x ⊗ₜ single g 1) _ <| by
+        simp [smul_tmul', smul_tmul]
+
+@[simp]
+lemma coinvariantsTprodLeftRegularLEquiv_apply (x) :
+    coinvariantsTprodLeftRegularLEquiv ρ x = ofCoinvariantsTprodLeftRegular ρ x := by
+  rfl
+
+end TensorProduct
 end Representation
 
 namespace Rep
+
+open CategoryTheory
+
 namespace Coinvariants
 
-<<<<<<< HEAD
-open CategoryTheory
-
-section
-
 variable {k G : Type u} [CommRing k] [Monoid G] {A B C : Rep k G} {n : ℕ}
 
 open Representation
-=======
-variable {k G : Type u} [CommRing k] [Monoid G] {A B C : Rep k G} {n : ℕ}
-
-open CategoryTheory
->>>>>>> abe25db3
 
 /-- The linear map underlying a `G`-representation morphism `A ⟶ B`, where `B` has the trivial
 representation, factors through `A_G`. -/
@@ -262,13 +258,19 @@
 variable (k G)
 
 /-- The functor sending a representation to its coinvariants. -/
-@[simps]
+@[simps obj map]
 noncomputable def functor : Rep k G ⥤ ModuleCat k where
   obj A := ModuleCat.of k (A.ρ.Coinvariants)
   map f := ModuleCat.ofHom (map f)
 
 instance : (functor k G).Additive where
   map_add := ModuleCat.hom_ext <| LinearMap.ext fun x => Quotient.inductionOn' x (fun _ => rfl)
+
+variable {k G} in
+@[ext]
+lemma functor_hom_ext {M : ModuleCat k} {f g : (functor k G).obj A ⟶ M}
+    (hfg : f.hom ∘ₗ mk _ = g.hom ∘ₗ mk _) :
+    f = g := ModuleCat.hom_ext <| coinvariants_hom_ext hfg
 
 /-- The adjunction between the functor sending a representation to its coinvariants and the functor
 equipping a module with the trivial representation. -/
@@ -293,22 +295,37 @@
 instance : Limits.PreservesColimits (functor k G) :=
   (adjunction k G).leftAdjoint_preservesColimits
 
-<<<<<<< HEAD
-open MonoidalCategory in
+end Coinvariants
+
+open MonoidalCategory ModuleCat.MonoidalCategory in
 /-- The functor sending `A, B` to `(A ⊗[k] B)_G`. This is naturally isomorphic to the functor
 sending `A, B` to `A ⊗[k[G]] B`, where we give `A` the `k[G]ᵐᵒᵖ`-module structure defined by
 `g • a := A.ρ g⁻¹ a`. -/
 @[simps]
 noncomputable def coinvariantsTensor : Rep k G ⥤ Rep k G ⥤ ModuleCat k where
-  obj A := MonoidalCategory.tensorLeft A ⋙ coinvariantsFunctor k G
+  obj A := MonoidalCategory.tensorLeft A ⋙ Coinvariants.functor k G
   map f := {
-    app := fun A => ModuleCat.ofHom (coinvariantsMap (f ⊗ 𝟙 A))
-    naturality := fun _ _ _ => ModuleCat.hom_ext <| Submodule.linearMap_qext _ <|
-      TensorProduct.ext' fun _ _ => by rfl }
-  map_id _ := NatTrans.ext <| funext fun _ => by
-    simpa only [tensorHom_id, id_whiskerRight] using (coinvariantsFunctor k G).map_id _
-  map_comp _ _ := NatTrans.ext <| funext fun _ => by
-    simpa only [tensorHom_id, comp_whiskerRight] using (coinvariantsFunctor k G).map_comp _ _
+    app A := ModuleCat.ofHom (Coinvariants.map (f ⊗ 𝟙 A))
+    naturality _ _ _ := coinvariantsFunctor_hom_ext <| TensorProduct.ext' fun _ _ => by rfl }
+  map_id _ := NatTrans.ext <| funext fun _ => by simp
+  map_comp _ _ := NatTrans.ext <| funext fun _ => by simp
+
+variable {k G} (A B)
+
+noncomputable abbrev coinvariantsTensorMk :
+    A →ₗ[k] B →ₗ[k] ((coinvariantsTensor k G).obj A).obj B :=
+  (TensorProduct.mk k A B).compr₂ (coinvariantsMk _)
+
+variable {A B}
+
+lemma coinvariantsTensorMk_apply (a : A) (b : B) :
+  coinvariantsTensorMk A B a b = coinvariantsMk _ (a ⊗ₜ[k] b) := rfl
+
+@[ext]
+lemma coinvariantsTensor_hom_ext {M : ModuleCat k}
+    {f g : ((coinvariantsTensor k G).obj A).obj B ⟶ M}
+    (hfg : (coinvariantsTensorMk A B).compr₂ f.hom = (coinvariantsTensorMk A B).compr₂ g.hom) :
+    f = g := coinvariantsFunctor_hom_ext <| TensorProduct.ext <| hfg
 
 instance (A : Rep k G) : ((coinvariantsTensor k G).obj A).Additive := by
   unfold coinvariantsTensor
@@ -333,12 +350,14 @@
 
 variable {A α}
 
+@[simp]
 lemma coinvariantsTensorFreeToFinsupp_mk_tmul_single (x : A) (i : α) (g : G) (r : k) :
-    coinvariantsTensorFreeToFinsupp A α (Submodule.Quotient.mk (x ⊗ₜ single i (single g r))) =
+    DFunLike.coe (F := (A.ρ.tprod (Representation.free k G α)).coinvariants →ₗ[k] α →₀ A.V)
+      (coinvariantsTensorFreeToFinsupp A α) (coinvariantsMk _ (x ⊗ₜ single i (single g r))) =
       single i (r • A.ρ g⁻¹ x) := by
-  simp [coinvariantsTensorFreeToFinsupp, coinvariantsMap, finsuppTensorRight,
-    TensorProduct.finsuppRight, ModuleCat.MonoidalCategory.instMonoidalCategoryStruct_tensorObj,
-    ModuleCat.MonoidalCategory.tensorObj]
+  simp [ModuleCat.MonoidalCategory.instMonoidalCategoryStruct_tensorObj,
+    ModuleCat.MonoidalCategory.tensorObj, coinvariantsTensorFreeToFinsupp,
+    coinvariantsMap, finsuppTensorRight, TensorProduct.finsuppRight]
 
 variable (A α)
 
@@ -352,10 +371,12 @@
 
 variable {A α}
 
+@[simp]
 lemma finsuppToCoinvariantsTensorFree_single (i : α) (x : A) :
-    finsuppToCoinvariantsTensorFree A α (single i x) =
-      Submodule.Quotient.mk (x ⊗ₜ single i (single (1 : G) (1 : k))) := by
-  simp_all [finsuppToCoinvariantsTensorFree, coinvariantsMap, ModuleCat.MonoidalCategory.tensorObj,
+    DFunLike.coe (F := (α →₀ A.V) →ₗ[k] (A.ρ.tprod (Representation.free k G α)).coinvariants)
+      (finsuppToCoinvariantsTensorFree A α) (single i x) =
+      coinvariantsMk _ (x ⊗ₜ single i (single (1 : G) (1 : k))) := by
+  simp [finsuppToCoinvariantsTensorFree, coinvariantsMap, ModuleCat.MonoidalCategory.tensorObj,
     ModuleCat.MonoidalCategory.instMonoidalCategoryStruct_tensorObj]
 
 variable (A α)
@@ -363,21 +384,23 @@
 /-- Given a `k`-linear `G`-representation `(A, ρ)` and a type `α`, this is the linear equivalence
 `(A ⊗ (α →₀ k[G]))_G ≃ₗ[k] (α →₀ A)` sending
 `⟦a ⊗ single x (single g r)⟧ ↦ single x (r • ρ(g⁻¹)(a)).` -/
+@[simps! symm_apply]
 noncomputable abbrev coinvariantsTensorFreeLEquiv :
     coinvariants (A ⊗ free k G α).ρ ≃ₗ[k] (α →₀ A) :=
   LinearEquiv.ofLinear (coinvariantsTensorFreeToFinsupp A α) (finsuppToCoinvariantsTensorFree A α)
-    (lhom_ext fun _ _ => by
-      rw [LinearMap.comp_apply, finsuppToCoinvariantsTensorFree_single,
-        coinvariantsTensorFreeToFinsupp_mk_tmul_single]
-      simp) <|
-    Submodule.linearMap_qext _ <| TensorProduct.ext <| LinearMap.ext fun a => lhom_ext' fun i =>
+    (lhom_ext fun i x => by
+      simp [finsuppToCoinvariantsTensorFree_single i x,
+        coinvariantsTensorFreeToFinsupp_mk_tmul_single x i 1 1]) <|
+    coinvariants_hom_ext <| TensorProduct.ext <| LinearMap.ext fun a => lhom_ext' fun i =>
       lhom_ext fun g r => by
-        have := coinvariantsTensorFreeToFinsupp_mk_tmul_single a i g r
-        have := finsuppToCoinvariantsTensorFree_single (A := A) i
-        simp_all [Submodule.Quotient.eq, TensorProduct.smul_tmul]
+        simp [coinvariantsTensorFreeToFinsupp_mk_tmul_single a i g r,
+          finsuppToCoinvariantsTensorFree_single (A := A) i, TensorProduct.smul_tmul]
+
+@[simp]
+lemma coinvariantsTensorFreeLEquiv_apply (x) :
+    DFunLike.coe (F := (A.ρ.tprod (Representation.free k G α)).coinvariants →ₗ[k] α →₀ A)
+      (A.coinvariantsTensorFreeToFinsupp α) x = coinvariantsTensorFreeToFinsupp A α x := by
+  rfl
 
 end Finsupp
-=======
-end Coinvariants
->>>>>>> abe25db3
 end Rep