/-
Copyright (c) 2018 Mario Carneiro. All rights reserved.
Released under Apache 2.0 license as described in the file LICENSE.
Authors: Mario Carneiro, Kenny Lau, Kim Morrison, Alex Keizer
-/
import Mathlib.Data.List.OfFn
import Batteries.Data.List.Perm
import Mathlib.Data.List.Nodup

/-!
# Lists of elements of `Fin n`

This file develops some results on `finRange n`.
-/

assert_not_exists Monoid

universe u

namespace List

variable {α : Type u}


theorem finRange_eq_pmap_range (n : ℕ) : finRange n = (range n).pmap Fin.mk (by simp) := by
  apply List.ext_getElem <;> simp [finRange]

@[simp]
theorem mem_finRange {n : ℕ} (a : Fin n) : a ∈ finRange n := by
  rw [finRange_eq_pmap_range]
  exact mem_pmap.2
    ⟨a.1, mem_range.2 a.2, by
      cases a
      rfl⟩

theorem nodup_finRange (n : ℕ) : (finRange n).Nodup := by
  rw [finRange_eq_pmap_range]
  exact (Pairwise.pmap (nodup_range n) _) fun _ _ _ _ => @Fin.ne_of_val_ne _ ⟨_, _⟩ ⟨_, _⟩

@[simp]
theorem finRange_eq_nil {n : ℕ} : finRange n = [] ↔ n = 0 := by
  rw [← length_eq_zero, length_finRange]

theorem pairwise_lt_finRange (n : ℕ) : Pairwise (· < ·) (finRange n) := by
  rw [finRange_eq_pmap_range]
  exact (List.pairwise_lt_range n).pmap (by simp) (by simp)

theorem pairwise_le_finRange (n : ℕ) : Pairwise (· ≤ ·) (finRange n) := by
  rw [finRange_eq_pmap_range]
  exact (List.pairwise_le_range n).pmap (by simp) (by simp)

-- Porting note (https://github.com/leanprover-community/mathlib4/issues/10756): new theorem
theorem get_finRange {n : ℕ} {i : ℕ} (h) :
    (finRange n).get ⟨i, h⟩ = ⟨i, length_finRange n ▸ h⟩ := by
  simp

@[deprecated (since := "2024-08-19")] alias nthLe_finRange := get_finRange

@[simp]
theorem finRange_map_get (l : List α) : (finRange l.length).map l.get = l :=
  List.ext_get (by simp) (by simp)

<<<<<<< HEAD
@[simp] theorem indexOf_finRange {k : ℕ} (i : Fin k) : (finRange k).indexOf i = i := by
  have : (finRange k).indexOf i < (finRange k).length := indexOf_lt_length_iff.mpr (by simp)
  have h₁ : (finRange k).get ⟨(finRange k).indexOf i, this⟩ = i := indexOf_get this
=======
@[simp] theorem idxOf_finRange {k : ℕ} (i : Fin k) : (finRange k).idxOf i = i := by
  have : (finRange k).idxOf i < (finRange k).length := idxOf_lt_length_iff.mpr (by simp)
  have h₁ : (finRange k).get ⟨(finRange k).idxOf i, this⟩ = i := idxOf_get this
>>>>>>> 10c0c64b
  have h₂ : (finRange k).get ⟨i, by simp⟩ = i := get_finRange _
  simpa using (Nodup.get_inj_iff (nodup_finRange k)).mp (Eq.trans h₁ h₂.symm)

@[deprecated (since := "2025-01-30")] alias indexOf_finRange := idxOf_get

@[simp]
theorem map_coe_finRange (n : ℕ) : ((finRange n) : List (Fin n)).map (Fin.val) = List.range n := by
  apply List.ext_getElem <;> simp

theorem finRange_succ_eq_map (n : ℕ) : finRange n.succ = 0 :: (finRange n).map Fin.succ := by
  apply map_injective_iff.mpr Fin.val_injective
  rw [map_cons, map_coe_finRange, range_succ_eq_map, Fin.val_zero, ← map_coe_finRange, map_map,
    map_map]
  simp only [Function.comp_def, Fin.val_succ]

-- Porting note: `map_nth_le` moved to `List.finRange_map_get` in Data.List.Range

theorem ofFn_eq_pmap {n} {f : Fin n → α} :
    ofFn f = pmap (fun i hi => f ⟨i, hi⟩) (range n) fun _ => mem_range.1 := by
  rw [pmap_eq_map_attach]
  exact ext_getElem (by simp) fun i hi1 hi2 => by simp [List.getElem_ofFn f i hi1]

theorem ofFn_id (n) : ofFn id = finRange n :=
  rfl

theorem ofFn_eq_map {n} {f : Fin n → α} : ofFn f = (finRange n).map f := by
  rw [← ofFn_id, map_ofFn, Function.comp_id]

theorem nodup_ofFn_ofInjective {n} {f : Fin n → α} (hf : Function.Injective f) :
    Nodup (ofFn f) := by
  rw [ofFn_eq_pmap]
  exact (nodup_range n).pmap fun _ _ _ _ H => Fin.val_eq_of_eq <| hf H

theorem nodup_ofFn {n} {f : Fin n → α} : Nodup (ofFn f) ↔ Function.Injective f := by
  refine ⟨?_, nodup_ofFn_ofInjective⟩
  refine Fin.consInduction ?_ (fun x₀ xs ih => ?_) f
  · intro _
    exact Function.injective_of_subsingleton _
  · intro h
    rw [Fin.cons_injective_iff]
    simp_rw [ofFn_succ, Fin.cons_succ, nodup_cons, Fin.cons_zero, mem_ofFn] at h
    exact h.imp_right ih

end List

open List

theorem Equiv.Perm.map_finRange_perm {n : ℕ} (σ : Equiv.Perm (Fin n)) :
    map σ (finRange n) ~ finRange n := by
  rw [perm_ext_iff_of_nodup ((nodup_finRange n).map σ.injective) <| nodup_finRange n]
  simpa [mem_map, mem_finRange] using σ.surjective

/-- The list obtained from a permutation of a tuple `f` is permutation equivalent to
the list obtained from `f`. -/
theorem Equiv.Perm.ofFn_comp_perm {n : ℕ} {α : Type u} (σ : Equiv.Perm (Fin n)) (f : Fin n → α) :
    ofFn (f ∘ σ) ~ ofFn f := by
  rw [ofFn_eq_map, ofFn_eq_map, ← map_map]
  exact σ.map_finRange_perm.map f<|MERGE_RESOLUTION|>--- conflicted
+++ resolved
@@ -60,15 +60,9 @@
 theorem finRange_map_get (l : List α) : (finRange l.length).map l.get = l :=
   List.ext_get (by simp) (by simp)
 
-<<<<<<< HEAD
-@[simp] theorem indexOf_finRange {k : ℕ} (i : Fin k) : (finRange k).indexOf i = i := by
-  have : (finRange k).indexOf i < (finRange k).length := indexOf_lt_length_iff.mpr (by simp)
-  have h₁ : (finRange k).get ⟨(finRange k).indexOf i, this⟩ = i := indexOf_get this
-=======
 @[simp] theorem idxOf_finRange {k : ℕ} (i : Fin k) : (finRange k).idxOf i = i := by
   have : (finRange k).idxOf i < (finRange k).length := idxOf_lt_length_iff.mpr (by simp)
   have h₁ : (finRange k).get ⟨(finRange k).idxOf i, this⟩ = i := idxOf_get this
->>>>>>> 10c0c64b
   have h₂ : (finRange k).get ⟨i, by simp⟩ = i := get_finRange _
   simpa using (Nodup.get_inj_iff (nodup_finRange k)).mp (Eq.trans h₁ h₂.symm)
 
