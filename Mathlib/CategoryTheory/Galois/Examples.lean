/-
Copyright (c) 2024 Christian Merten. All rights reserved.
Released under Apache 2.0 license as described in the file LICENSE.
Authors: Christian Merten
-/
import Mathlib.CategoryTheory.Galois.Basic
import Mathlib.CategoryTheory.Action.Concrete
import Mathlib.CategoryTheory.Action.Limits

/-!
# Examples of Galois categories and fiber functors

We show that for a group `G` the category of finite `G`-sets is a `PreGaloisCategory` and that the
forgetful functor to `FintypeCat` is a `FiberFunctor`.

The connected finite `G`-sets are precisely the ones with transitive `G`-action.

-/

universe u v w

namespace CategoryTheory

open Limits Functor PreGaloisCategory

namespace FintypeCat

/-- Complement of the image of a morphism `f : X ⟶ Y` in `FintypeCat`. -/
noncomputable def imageComplement {X Y : FintypeCat.{u}} (f : X ⟶ Y) :
    FintypeCat.{u} := by
  haveI : Fintype (↑(Set.range f)ᶜ) := Fintype.ofFinite _
  exact FintypeCat.of (↑(Set.range f)ᶜ)

/-- The inclusion from the complement of the image of `f : X ⟶ Y` into `Y`. -/
def imageComplementIncl {X Y : FintypeCat.{u}}
    (f : X ⟶ Y) : imageComplement f ⟶ Y :=
  Subtype.val

variable (G : Type u) [Group G]

/-- Given `f : X ⟶ Y` for `X Y : Action FintypeCat G`, the complement of the image
of `f` has a natural `G`-action. -/
noncomputable def Action.imageComplement {X Y : Action FintypeCat G}
    (f : X ⟶ Y) : Action FintypeCat G where
  V := FintypeCat.imageComplement f.hom
  ρ := {
    toFun := fun g y ↦ Subtype.mk (Y.ρ g y.val) <| by
      intro ⟨x, h⟩
      apply y.property
      use X.ρ g⁻¹ x
      calc (X.ρ g⁻¹ ≫ f.hom) x
          = (Y.ρ g⁻¹ * Y.ρ g) y.val := by rw [f.comm, FintypeCat.comp_apply, h]; rfl
        _ = y.val := by rw [← map_mul, inv_mul_cancel, Action.ρ_one, FintypeCat.id_apply]
    map_one' := by simp only [map_one, End.one_def, FintypeCat.id_apply, Subtype.coe_eta]; rfl
<<<<<<< HEAD
    map_mul' := fun g h ↦ FintypeCat.hom_ext _ _ <| fun y ↦ Subtype.ext <|
      congrFun (MonoidHom.map_mul Y.ρ g h) y.val
  }

/-- The inclusion from the complement of the image of `f : X ⟶ Y` into `Y`. -/
def Action.imageComplementIncl {X Y : Action FintypeCat G} (f : X ⟶ Y) :
=======
    map_mul' := by
      intro g h
      congr! 1 with ⟨x, hx⟩
      apply Subtype.ext
      simp only [map_mul, End.mul_def, FintypeCat.comp_apply]
      rfl
  }

/-- The inclusion from the complement of the image of `f : X ⟶ Y` into `Y`. -/
noncomputable def Action.imageComplementIncl {X Y : Action FintypeCat G} (f : X ⟶ Y) :
>>>>>>> 50e49dc2
    Action.imageComplement G f ⟶ Y where
  hom := FintypeCat.imageComplementIncl f.hom
  comm _ := rfl

attribute [local instance] Types.instFunLike Types.instConcreteCategory in
instance {X Y : Action FintypeCat G} (f : X ⟶ Y) :
    Mono (Action.imageComplementIncl G f) := by
  apply Functor.mono_of_mono_map (forget _)
  apply ConcreteCategory.mono_of_injective
  exact Subtype.val_injective

/-- The category of finite sets has quotients by finite groups in arbitrary universes. -/
instance [Finite G] : HasColimitsOfShape (SingleObj G) FintypeCat.{w} := by
  obtain ⟨G', hg, hf, ⟨e⟩⟩ := Finite.exists_type_univ_nonempty_mulEquiv G
  exact Limits.hasColimitsOfShape_of_equivalence e.toSingleObjEquiv.symm

noncomputable instance : PreservesFiniteLimits (forget (Action FintypeCat G)) := by
  show PreservesFiniteLimits (Action.forget FintypeCat _ ⋙ FintypeCat.incl)
  apply comp_preservesFiniteLimits

/-- The category of finite `G`-sets is a `PreGaloisCategory`. -/
instance : PreGaloisCategory (Action FintypeCat G) where
  hasQuotientsByFiniteGroups _ _ _ := inferInstance
  monoInducesIsoOnDirectSummand {_ _} i _ :=
    ⟨Action.imageComplement G i, Action.imageComplementIncl G i,
     ⟨isColimitOfReflects (Action.forget _ _ ⋙ FintypeCat.incl) <|
      (isColimitMapCoconeBinaryCofanEquiv (forget _) i _).symm
      (Types.isCoprodOfMono ((forget _).map i))⟩⟩

/-- The forgetful functor from finite `G`-sets to sets is a `FiberFunctor`. -/
noncomputable instance : FiberFunctor (Action.forget FintypeCat G) where
<<<<<<< HEAD
  preservesFiniteCoproducts := ⟨fun _ _ ↦ inferInstance⟩
=======
  preservesFiniteCoproducts := ⟨fun _ ↦ inferInstance⟩
>>>>>>> 50e49dc2
  preservesQuotientsByFiniteGroups _ _ _ := inferInstance
  reflectsIsos := ⟨fun f (_ : IsIso f.hom) => inferInstance⟩

/-- The forgetful functor from finite `G`-sets to sets is a `FiberFunctor`. -/
noncomputable instance : FiberFunctor (forget₂ (Action FintypeCat G) FintypeCat) :=
  inferInstanceAs <| FiberFunctor (Action.forget FintypeCat G)

/-- The category of finite `G`-sets is a `GaloisCategory`. -/
instance : GaloisCategory (Action FintypeCat G) where
  hasFiberFunctor := ⟨Action.forget FintypeCat G, ⟨inferInstance⟩⟩

/-- The `G`-action on a connected finite `G`-set is transitive. -/
theorem Action.pretransitive_of_isConnected (X : Action FintypeCat G)
    [IsConnected X] : MulAction.IsPretransitive G X.V where
  exists_smul_eq x y := by
    /- We show that the `G`-orbit of `x` is a non-initial subobject of `X` and hence by
    connectedness, the orbit equals `X.V`. -/
    let T : Set X.V := MulAction.orbit G x
    have : Fintype T := Fintype.ofFinite T
    letI : MulAction G (FintypeCat.of T) := inferInstanceAs <| MulAction G ↑(MulAction.orbit G x)
    let T' : Action FintypeCat G := Action.FintypeCat.ofMulAction G (FintypeCat.of T)
    let i : T' ⟶ X := ⟨Subtype.val, fun _ ↦ rfl⟩
    have : Mono i := ConcreteCategory.mono_of_injective _ (Subtype.val_injective)
    have : IsIso i := by
      apply IsConnected.noTrivialComponent T' i
      apply (not_initial_iff_fiber_nonempty (Action.forget _ _) T').mpr
      exact Set.Nonempty.coe_sort (MulAction.orbit_nonempty x)
    have hb : Function.Bijective i.hom := by
      apply (ConcreteCategory.isIso_iff_bijective i.hom).mp
      exact map_isIso (forget₂ _ FintypeCat) i
    obtain ⟨⟨y', ⟨g, (hg : g • x = y')⟩⟩, (hy' : y' = y)⟩ := hb.surjective y
    use g
    exact hg.trans hy'

/-- A nonempty `G`-set with transitive `G`-action is connected. -/
theorem Action.isConnected_of_transitive (X : FintypeCat) [MulAction G X]
    [MulAction.IsPretransitive G X] [h : Nonempty X] :
    IsConnected (Action.FintypeCat.ofMulAction G X) where
  notInitial := not_initial_of_inhabited (Action.forget _ _) h.some
  noTrivialComponent Y i hm hni := by
    /- We show that the induced inclusion `i.hom` of finite sets is surjective, using the
    transitivity of the `G`-action. -/
    obtain ⟨(y : Y.V)⟩ := (not_initial_iff_fiber_nonempty (Action.forget _ _) Y).mp hni
    have : IsIso i.hom := by
      refine (ConcreteCategory.isIso_iff_bijective i.hom).mpr ⟨?_, fun x' ↦ ?_⟩
      · haveI : Mono i.hom := map_mono (forget₂ _ _) i
        exact ConcreteCategory.injective_of_mono_of_preservesPullback i.hom
      · letI x : X := i.hom y
        obtain ⟨σ, hσ⟩ := MulAction.exists_smul_eq G x x'
        use σ • y
        show (Y.ρ σ ≫ i.hom) y = x'
        rw [i.comm, FintypeCat.comp_apply]
        exact hσ
    apply isIso_of_reflects_iso i (Action.forget _ _)

/-- A nonempty finite `G`-set is connected if and only if the `G`-action is transitive. -/
theorem Action.isConnected_iff_transitive (X : Action FintypeCat G) [Nonempty X.V] :
    IsConnected X ↔ MulAction.IsPretransitive G X.V :=
  ⟨fun _ ↦ pretransitive_of_isConnected G X, fun _ ↦ isConnected_of_transitive G X.V⟩

variable {G}

/-- If `X` is a connected `G`-set and `x` is an element of `X`, `X` is isomorphic
to the quotient of `G` by the stabilizer of `x` as `G`-sets. -/
noncomputable def isoQuotientStabilizerOfIsConnected (X : Action FintypeCat G)
    [IsConnected X] (x : X.V) [Fintype (G ⧸ (MulAction.stabilizer G x))] :
    X ≅ G ⧸ₐ MulAction.stabilizer G x :=
  haveI : MulAction.IsPretransitive G X.V := Action.pretransitive_of_isConnected G X
  let e : X.V ≃ G ⧸ MulAction.stabilizer G x :=
    (Equiv.Set.univ X.V).symm.trans <|
      (Equiv.setCongr ((MulAction.orbit_eq_univ G x).symm)).trans <|
      MulAction.orbitEquivQuotientStabilizer G x
  Iso.symm <| Action.mkIso (FintypeCat.equivEquivIso e.symm) <| fun σ : G ↦ by
    ext (a : G ⧸ MulAction.stabilizer G x)
    obtain ⟨τ, rfl⟩ := Quotient.exists_rep a
    exact mul_smul σ τ x

end FintypeCat

end CategoryTheory<|MERGE_RESOLUTION|>--- conflicted
+++ resolved
@@ -52,14 +52,6 @@
           = (Y.ρ g⁻¹ * Y.ρ g) y.val := by rw [f.comm, FintypeCat.comp_apply, h]; rfl
         _ = y.val := by rw [← map_mul, inv_mul_cancel, Action.ρ_one, FintypeCat.id_apply]
     map_one' := by simp only [map_one, End.one_def, FintypeCat.id_apply, Subtype.coe_eta]; rfl
-<<<<<<< HEAD
-    map_mul' := fun g h ↦ FintypeCat.hom_ext _ _ <| fun y ↦ Subtype.ext <|
-      congrFun (MonoidHom.map_mul Y.ρ g h) y.val
-  }
-
-/-- The inclusion from the complement of the image of `f : X ⟶ Y` into `Y`. -/
-def Action.imageComplementIncl {X Y : Action FintypeCat G} (f : X ⟶ Y) :
-=======
     map_mul' := by
       intro g h
       congr! 1 with ⟨x, hx⟩
@@ -70,7 +62,6 @@
 
 /-- The inclusion from the complement of the image of `f : X ⟶ Y` into `Y`. -/
 noncomputable def Action.imageComplementIncl {X Y : Action FintypeCat G} (f : X ⟶ Y) :
->>>>>>> 50e49dc2
     Action.imageComplement G f ⟶ Y where
   hom := FintypeCat.imageComplementIncl f.hom
   comm _ := rfl
@@ -102,11 +93,7 @@
 
 /-- The forgetful functor from finite `G`-sets to sets is a `FiberFunctor`. -/
 noncomputable instance : FiberFunctor (Action.forget FintypeCat G) where
-<<<<<<< HEAD
-  preservesFiniteCoproducts := ⟨fun _ _ ↦ inferInstance⟩
-=======
   preservesFiniteCoproducts := ⟨fun _ ↦ inferInstance⟩
->>>>>>> 50e49dc2
   preservesQuotientsByFiniteGroups _ _ _ := inferInstance
   reflectsIsos := ⟨fun f (_ : IsIso f.hom) => inferInstance⟩
 
