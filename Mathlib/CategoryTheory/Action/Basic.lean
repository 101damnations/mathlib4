--- conflicted
+++ resolved
@@ -43,7 +43,6 @@
 
 variable {V}
 
-<<<<<<< HEAD
 @[simp 1100]
 theorem ρ_one {G : Type u} [Monoid G] (A : Action V G) : A.ρ 1 = 𝟙 A.V := by
   rw [MonoidHom.map_one]; rfl
@@ -63,21 +62,6 @@
 -- but https://github.com/leanprover/lean4/pull/2644 made `simp` start noticing
 -- It would be worth fixing these, as `ρAut_apply_inv` is used in `erw` later.
 attribute [nolint simpNF] Action.ρAut_apply_inv Action.ρAut_apply_hom
-=======
-theorem ρ_one {G : MonCat.{u}} (A : Action V G) : A.ρ 1 = 𝟙 A.V := by simp
-
-/-- When a group acts, we can lift the action to the group of automorphisms. -/
-@[simps!]
-def ρAut {G : Grp.{u}} (A : Action V (MonCat.of G)) : G ⟶ Grp.of (Aut A.V) :=
-  Grp.ofHom
-  { toFun g :=
-      { hom := A.ρ g
-        inv := A.ρ (g⁻¹ : G)
-        hom_inv_id := (A.ρ.hom.map_mul (g⁻¹ : G) g).symm.trans (by rw [inv_mul_cancel, ρ_one])
-        inv_hom_id := (A.ρ.hom.map_mul g (g⁻¹ : G)).symm.trans (by rw [mul_inv_cancel, ρ_one]) }
-    map_one' := Aut.ext A.ρ.hom.map_one
-    map_mul' x y := Aut.ext (A.ρ.hom.map_mul x y) }
->>>>>>> 96a5ba5c
 
 variable (G : Type u) [Monoid G]
 
@@ -297,13 +281,8 @@
       map := fun f => ⟨f, fun ⟨⟩ => by simp⟩ }
   unitIso :=
     NatIso.ofComponents fun X => mkIso (Iso.refl _) fun ⟨⟩ => by
-<<<<<<< HEAD
       simp only [Functor.id_obj, MonoidHom.one_apply, End.one_def, id_eq, Functor.comp_obj,
         forget_obj, Iso.refl_hom, Category.comp_id]
-=======
-      simp only [MonCat.hom_one, MonoidHom.one_apply, MonCat.one_of, End.one_def,
-        Functor.comp_obj, Iso.refl_hom, Category.comp_id]
->>>>>>> 96a5ba5c
       exact ρ_one X
   counitIso := NatIso.ofComponents fun _ => Iso.refl _
 
@@ -355,17 +334,10 @@
     { V := F.obj M.V
       ρ := MonCat.ofHom
         { toFun := fun g => F.map (M.ρ g)
-<<<<<<< HEAD
           map_one' := by simp only [End.one_def, Action.ρ_one, F.map_id]
           map_mul' := fun g h => by
             dsimp
             rw [map_mul, End.mul_def, F.map_comp] } }
-=======
-          map_one' := by simp
-          map_mul' := fun g h => by
-            dsimp
-            rw [map_mul, MonCat.mul_of, End.mul_def, F.map_comp] } }
->>>>>>> 96a5ba5c
   map f :=
     { hom := F.map f.hom
       comm := fun g => by dsimp; rw [← F.map_comp, f.comm, F.map_comp] }
