--- conflicted
+++ resolved
@@ -36,35 +36,21 @@
 As an example, when `V = ModuleCat R`, this is an `R`-linear representation of `G`,
 while when `V = Type` this is a `G`-action.
 -/
-<<<<<<< HEAD
-structure Action (G : Type u) [Monoid G] where
-  V : V
-=======
 structure Action (G : Type*) [Monoid G] where
   /-- The object this action acts on -/
   V : V
   /-- The underlying monoid homomorphism of this action -/
->>>>>>> 50e49dc2
   ρ : G →* End V
 
 namespace Action
 
 variable {V}
 
-<<<<<<< HEAD
-theorem ρ_one {G : Type u} [Monoid G] (A : Action V G) : A.ρ 1 = 𝟙 A.V := by
-  rw [MonoidHom.map_one]; rfl
+theorem ρ_one {G : Type*} [Monoid G] (A : Action V G) : A.ρ 1 = 𝟙 A.V := by simp
 
 /-- When a group acts, we can lift the action to the group of automorphisms. -/
 @[simps]
-def ρAut {G : Type u} [Group G] (A : Action V G) : G →* Aut A.V where
-=======
-theorem ρ_one {G : Type*} [Monoid G] (A : Action V G) : A.ρ 1 = 𝟙 A.V := by simp
-
-/-- When a group acts, we can lift the action to the group of automorphisms. -/
-@[simps]
 def ρAut {G : Type*} [Group G] (A : Action V G) : G →* Aut A.V where
->>>>>>> 50e49dc2
   toFun g :=
     { hom := A.ρ g
       inv := A.ρ (g⁻¹ : G)
@@ -73,28 +59,17 @@
   map_one' := Aut.ext A.ρ.map_one
   map_mul' x y := Aut.ext (A.ρ.map_mul x y)
 
-<<<<<<< HEAD
-variable (G : Type u) [Monoid G]
-=======
 variable (G : Type*) [Monoid G]
->>>>>>> 50e49dc2
 
 section
 
 /-- The action defined by sending every group element to the identity. -/
 @[simps]
 def trivial (X : V) : Action V G := { V := X, ρ := 1 }
-<<<<<<< HEAD
-
-instance inhabited' : Inhabited (Action (Type u) G) :=
-  ⟨⟨PUnit, 1⟩⟩
-
-=======
 
 instance inhabited' : Inhabited (Action (Type*) G) :=
   ⟨⟨PUnit, 1⟩⟩
 
->>>>>>> 50e49dc2
 instance : Inhabited (Action AddCommGrp G) :=
   ⟨trivial G <| AddCommGrp.of PUnit⟩
 
@@ -335,11 +310,7 @@
 (This makes sense for any homomorphism, but the name is natural when `f` is a monomorphism.)
 -/
 @[simps]
-<<<<<<< HEAD
-def res {G H : Type u} [Monoid G] [Monoid H] (f : G →* H) : Action V H ⥤ Action V G where
-=======
 def res {G H : Type*} [Monoid G] [Monoid H] (f : G →* H) : Action V H ⥤ Action V G where
->>>>>>> 50e49dc2
   obj M :=
     { V := M.V
       ρ := M.ρ.comp f }
@@ -351,22 +322,14 @@
 the identity functor on `Action V G`.
 -/
 @[simps!]
-<<<<<<< HEAD
-def resId {G : Type u} [Monoid G] : res V (MonoidHom.id G) ≅ 𝟭 (Action V G) :=
-=======
 def resId {G : Type*} [Monoid G] : res V (MonoidHom.id G) ≅ 𝟭 (Action V G) :=
->>>>>>> 50e49dc2
   NatIso.ofComponents fun M => mkIso (Iso.refl _)
 
 /-- The natural isomorphism from the composition of restrictions along homomorphisms
 to the restriction along the composition of homomorphism.
 -/
 @[simps!]
-<<<<<<< HEAD
-def resComp {G H K : Type u} [Monoid G] [Monoid H] [Monoid K]
-=======
 def resComp {G H K : Type*} [Monoid G] [Monoid H] [Monoid K]
->>>>>>> 50e49dc2
     (f : G →* H) (g : H →* K) : res V g ⋙ res V f ≅ res V (g.comp f) :=
   NatIso.ofComponents fun M => mkIso (Iso.refl _)
 
@@ -418,11 +381,7 @@
 /-- A functor between categories induces a functor between
 the categories of `G`-actions within those categories. -/
 @[simps]
-<<<<<<< HEAD
-def mapAction (F : V ⥤ W) (G : Type u) [Monoid G] : Action V G ⥤ Action W G where
-=======
 def mapAction (F : V ⥤ W) (G : Type*) [Monoid G] : Action V G ⥤ Action W G where
->>>>>>> 50e49dc2
   obj M :=
     { V := F.obj M.V
       ρ :=
