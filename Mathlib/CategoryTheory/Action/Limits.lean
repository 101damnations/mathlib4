--- conflicted
+++ resolved
@@ -23,11 +23,7 @@
 
 open CategoryTheory Limits
 
-<<<<<<< HEAD
-variable {V : Type (u + 1)} [LargeCategory V] {G : Type u} [Monoid G]
-=======
 variable {V : Type*} [Category V] {G : Type*} [Monoid G]
->>>>>>> 50e49dc2
 
 namespace Action
 
@@ -300,11 +296,7 @@
 theorem smul_hom {X Y : Action V G} (r : R) (f : X ⟶ Y) : (r • f).hom = r • f.hom :=
   rfl
 
-<<<<<<< HEAD
-variable {H : Type u} [Monoid H] (f : G →* H)
-=======
 variable {H : Type*} [Monoid H] (f : G →* H)
->>>>>>> 50e49dc2
 
 instance res_additive : (res V f).Additive where
 
@@ -327,11 +319,7 @@
 
 namespace CategoryTheory.Functor
 
-<<<<<<< HEAD
-variable {W : Type (u + 1)} [LargeCategory W] (F : V ⥤ W) (G : Type u) [Monoid G] [Preadditive V]
-=======
 variable {W : Type*} [Category W] (F : V ⥤ W) (G : Type*) [Monoid G] [Preadditive V]
->>>>>>> 50e49dc2
   [Preadditive W]
 
 instance mapAction_preadditive [F.Additive] : (F.mapAction G).Additive where
