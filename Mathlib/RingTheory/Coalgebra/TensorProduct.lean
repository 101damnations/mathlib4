--- conflicted
+++ resolved
@@ -39,29 +39,11 @@
       AlgebraTensorModule.map comul comul
   counit := AlgebraTensorModule.rid R S S ∘ₗ AlgebraTensorModule.map counit counit
 
-<<<<<<< HEAD
-variable {R M N P Q : Type u} [CommRing R]
-  [AddCommGroup M] [AddCommGroup N] [Module R M] [Module R N] [Coalgebra R M] [Coalgebra R N]
-
-open MonoidalCategory in
-noncomputable instance TensorProduct.instCoalgebra : Coalgebra R (M ⊗[R] N) :=
-  let I := Monoidal.transport ((CoalgebraCat.comonEquivalence R).symm)
-  CoalgEquiv.toCoalgebra
-    (A := (CoalgebraCat.of R M ⊗ CoalgebraCat.of R N : CoalgebraCat R))
-    { LinearEquiv.refl R _ with
-      counit_comp := rfl
-      map_comp_comul := by
-        rw [CoalgebraCat.ofComonObjCoalgebraStruct_comul]
-        simp [-Mon_.monMonoidalStruct_tensorObj_X, moduleCat_simps,
-          ModuleCat.hom_comp, ModuleCat.of, ModuleCat.ofHom,
-          ModuleCat.MonoidalCategory.tensorμ_eq_tensorTensorTensorComm] }
-=======
 lemma comul_def :
     Coalgebra.comul (R := S) (A := A ⊗[R] B) =
       AlgebraTensorModule.tensorTensorTensorComm R S R S A A B B ∘ₗ
         AlgebraTensorModule.map Coalgebra.comul Coalgebra.comul :=
   rfl
->>>>>>> ec35a548
 
 @[deprecated (since := "2025-04-09")] alias instCoalgebraStruct_comul := comul_def
 
