/-
Copyright (c) 2020 Yury Kudryashov, Anne Baanen. All rights reserved.
Released under Apache 2.0 license as described in the file LICENSE.
Authors: Yury Kudryashov, Anne Baanen
-/
import Mathlib.Algebra.BigOperators.Ring.Finset
import Mathlib.Algebra.Group.Action.Pi
import Mathlib.Data.Fintype.BigOperators
import Mathlib.Data.Fintype.Fin
import Mathlib.Logic.Equiv.Fin.Basic

/-!
# Big operators and `Fin`

Some results about products and sums over the type `Fin`.

The most important results are the induction formulas `Fin.prod_univ_castSucc`
and `Fin.prod_univ_succ`, and the formula `Fin.prod_const` for the product of a
constant function. These results have variants for sums instead of products.

## Main declarations

* `finFunctionFinEquiv`: An explicit equivalence between `Fin n → Fin m` and `Fin (m ^ n)`.
-/

assert_not_exists Field

open Finset

variable {ι M : Type*}

namespace Finset

@[to_additive]
theorem prod_range [CommMonoid M] {n : ℕ} (f : ℕ → M) :
    ∏ i ∈ Finset.range n, f i = ∏ i : Fin n, f i :=
  (Fin.prod_univ_eq_prod_range _ _).symm

end Finset

namespace Fin

section CommMonoid

variable [CommMonoid M] {n : ℕ}

@[to_additive]
theorem prod_ofFn (f : Fin n → M) : (List.ofFn f).prod = ∏ i, f i := by
  simp [prod_eq_multiset_prod]

@[to_additive]
theorem prod_univ_def (f : Fin n → M) : ∏ i, f i = ((List.finRange n).map f).prod := by
  rw [← List.ofFn_eq_map, prod_ofFn]

/-- A product of a function `f : Fin 0 → M` is `1` because `Fin 0` is empty -/
@[to_additive "A sum of a function `f : Fin 0 → M` is `0` because `Fin 0` is empty"]
theorem prod_univ_zero (f : Fin 0 → M) : ∏ i, f i = 1 :=
  rfl

/-- A product of a function `f : Fin (n + 1) → M` over all `Fin (n + 1)`
is the product of `f x`, for some `x : Fin (n + 1)` times the remaining product -/
@[to_additive "A sum of a function `f : Fin (n + 1) → M` over all `Fin (n + 1)` is the sum of
`f x`, for some `x : Fin (n + 1)` plus the remaining sum"]
theorem prod_univ_succAbove (f : Fin (n + 1) → M) (x : Fin (n + 1)) :
    ∏ i, f i = f x * ∏ i : Fin n, f (x.succAbove i) := by
  rw [univ_succAbove n x, prod_cons, Finset.prod_map, coe_succAboveEmb]

/-- A product of a function `f : Fin (n + 1) → M` over all `Fin (n + 1)`
is the product of `f 0` times the remaining product -/
@[to_additive "A sum of a function `f : Fin (n + 1) → M` over all `Fin (n + 1)` is the sum of
`f 0` plus the remaining sum"]
theorem prod_univ_succ (f : Fin (n + 1) → M) :
    ∏ i, f i = f 0 * ∏ i : Fin n, f i.succ :=
  prod_univ_succAbove f 0

/-- A product of a function `f : Fin (n + 1) → M` over all `Fin (n + 1)`
is the product of `f (Fin.last n)` times the remaining product -/
@[to_additive "A sum of a function `f : Fin (n + 1) → M` over all `Fin (n + 1)` is the sum of
`f (Fin.last n)` plus the remaining sum"]
theorem prod_univ_castSucc (f : Fin (n + 1) → M) :
    ∏ i, f i = (∏ i : Fin n, f (Fin.castSucc i)) * f (last n) := by
  simpa [mul_comm] using prod_univ_succAbove f (last n)

@[to_additive (attr := simp)]
theorem prod_univ_getElem (l : List M) : ∏ i : Fin l.length, l[i.1] = l.prod := by
  simp [Finset.prod_eq_multiset_prod]

@[deprecated (since := "2025-04-19")]
alias sum_univ_get := sum_univ_getElem

@[to_additive existing, deprecated (since := "2025-04-19")]
alias prod_univ_get := prod_univ_getElem

@[to_additive (attr := simp)]
theorem prod_univ_fun_getElem (l : List ι) (f : ι → M) :
    ∏ i : Fin l.length, f l[i.1] = (l.map f).prod := by
  simp [Finset.prod_eq_multiset_prod]

@[deprecated (since := "2025-04-19")]
alias sum_univ_get' := sum_univ_fun_getElem

@[to_additive existing, deprecated (since := "2025-04-19")]
alias prod_univ_get' := prod_univ_fun_getElem

@[to_additive (attr := simp)]
theorem prod_cons (x : M) (f : Fin n → M) :
    (∏ i : Fin n.succ, (cons x f : Fin n.succ → M) i) = x * ∏ i : Fin n, f i := by
  simp_rw [prod_univ_succ, cons_zero, cons_succ]

@[to_additive (attr := simp)]
theorem prod_snoc (x : M) (f : Fin n → M) :
    (∏ i : Fin n.succ, (snoc f x : Fin n.succ → M) i) = (∏ i : Fin n, f i) * x := by
  simp [prod_univ_castSucc]

@[to_additive sum_univ_one]
theorem prod_univ_one (f : Fin 1 → M) : ∏ i, f i = f 0 := by simp

@[to_additive (attr := simp)]
theorem prod_univ_two (f : Fin 2 → M) : ∏ i, f i = f 0 * f 1 := by
  simp [prod_univ_succ]

@[to_additive]
theorem prod_univ_two' (f : ι → M) (a b : ι) : ∏ i, f (![a, b] i) = f a * f b :=
  prod_univ_two _

@[to_additive]
theorem prod_univ_three (f : Fin 3 → M) : ∏ i, f i = f 0 * f 1 * f 2 := by
  rw [prod_univ_castSucc, prod_univ_two]
  rfl

@[to_additive]
theorem prod_univ_four (f : Fin 4 → M) : ∏ i, f i = f 0 * f 1 * f 2 * f 3 := by
  rw [prod_univ_castSucc, prod_univ_three]
  rfl

@[to_additive]
theorem prod_univ_five (f : Fin 5 → M) : ∏ i, f i = f 0 * f 1 * f 2 * f 3 * f 4 := by
  rw [prod_univ_castSucc, prod_univ_four]
  rfl

@[to_additive]
theorem prod_univ_six (f : Fin 6 → M) : ∏ i, f i = f 0 * f 1 * f 2 * f 3 * f 4 * f 5 := by
  rw [prod_univ_castSucc, prod_univ_five]
  rfl

@[to_additive]
theorem prod_univ_seven (f : Fin 7 → M) : ∏ i, f i = f 0 * f 1 * f 2 * f 3 * f 4 * f 5 * f 6 := by
  rw [prod_univ_castSucc, prod_univ_six]
  rfl

@[to_additive]
theorem prod_univ_eight (f : Fin 8 → M) :
    ∏ i, f i = f 0 * f 1 * f 2 * f 3 * f 4 * f 5 * f 6 * f 7 := by
  rw [prod_univ_castSucc, prod_univ_seven]
  rfl

@[to_additive]
theorem prod_const (n : ℕ) (x : M) : ∏ _i : Fin n, x = x ^ n := by simp

@[to_additive]
theorem prod_congr' {a b : ℕ} (f : Fin b → M) (h : a = b) :
    (∏ i : Fin a, f (i.cast h)) = ∏ i : Fin b, f i := by
  subst h
  congr

@[to_additive]
theorem prod_univ_add {a b : ℕ} (f : Fin (a + b) → M) :
    (∏ i : Fin (a + b), f i) = (∏ i : Fin a, f (castAdd b i)) * ∏ i : Fin b, f (natAdd a i) := by
  rw [Fintype.prod_equiv finSumFinEquiv.symm f fun i => f (finSumFinEquiv.toFun i)]
  · apply Fintype.prod_sum_type
  · intro x
    simp only [Equiv.toFun_as_coe, Equiv.apply_symm_apply]

@[to_additive]
theorem prod_trunc {a b : ℕ} (f : Fin (a + b) → M) (hf : ∀ j : Fin b, f (natAdd a j) = 1) :
    (∏ i : Fin (a + b), f i) = ∏ i : Fin a, f (castAdd b i) := by
  rw [prod_univ_add, Fintype.prod_eq_one _ hf, mul_one]

/-!
### Products over intervals: `Fin.cast`
-/

section cast

variable {m : ℕ}

@[to_additive]
theorem prod_Icc_cast (h : n = m) (f : Fin m → M) (a b : Fin n) :
    ∏ i ∈ Icc (a.cast h) (b.cast h), f i = ∏ i ∈ Icc a b, f (i.cast h) := by
  simp [← map_finCongr_Icc]

@[to_additive]
theorem prod_Ico_cast (h : n = m) (f : Fin m → M) (a b : Fin n) :
    ∏ i ∈ Ico (a.cast h) (b.cast h), f i = ∏ i ∈ Ico a b, f (i.cast h) := by
  simp [← map_finCongr_Ico]

@[to_additive]
theorem prod_Ioc_cast (h : n = m) (f : Fin m → M) (a b : Fin n) :
    ∏ i ∈ Ioc (a.cast h) (b.cast h), f i = ∏ i ∈ Ioc a b, f (i.cast h) := by
  simp [← map_finCongr_Ioc]

@[to_additive]
theorem prod_Ioo_cast (h : n = m) (f : Fin m → M) (a b : Fin n) :
    ∏ i ∈ Ioo (a.cast h) (b.cast h), f i = ∏ i ∈ Ioo a b, f (i.cast h) := by
  simp [← map_finCongr_Ioo]

@[to_additive]
theorem prod_uIcc_cast (h : n = m) (f : Fin m → M) (a b : Fin n) :
    ∏ i ∈ uIcc (a.cast h) (b.cast h), f i = ∏ i ∈ uIcc a b, f (i.cast h) := by
  simp [← map_finCongr_uIcc]

@[to_additive]
theorem prod_Ici_cast (h : n = m) (f : Fin m → M) (a : Fin n) :
    ∏ i ≥ a.cast h, f i = ∏ i ≥ a, f (i.cast h) := by
  simp [← map_finCongr_Ici]

@[to_additive]
theorem prod_Ioi_cast (h : n = m) (f : Fin m → M) (a : Fin n) :
    ∏ i > a.cast h, f i = ∏ i > a, f (i.cast h) := by
  simp [← map_finCongr_Ioi]

@[to_additive]
theorem prod_Iic_cast (h : n = m) (f : Fin m → M) (a : Fin n) :
    ∏ i ≤ a.cast h, f i = ∏ i ≤ a, f (i.cast h) := by
  simp [← map_finCongr_Iic]

@[to_additive]
theorem prod_Iio_cast (h : n = m) (f : Fin m → M) (a : Fin n) :
    ∏ i < a.cast h, f i = ∏ i < a, f (i.cast h) := by
  simp [← map_finCongr_Iio]

end cast

/-!
### Products over intervals: `Fin.castLE`
-/

section castLE

variable {m : ℕ}

@[to_additive]
theorem prod_Icc_castLE (h : n ≤ m) (f : Fin m → M) (a b : Fin n) :
    ∏ i ∈ Icc (a.castLE h) (b.castLE h), f i = ∏ i ∈ Icc a b, f (i.castLE h) := by
  simp [← map_castLEEmb_Icc]

@[to_additive]
theorem prod_Ico_castLE (h : n ≤ m) (f : Fin m → M) (a b : Fin n) :
    ∏ i ∈ Ico (a.castLE h) (b.castLE h), f i = ∏ i ∈ Ico a b, f (i.castLE h) := by
  simp [← map_castLEEmb_Ico]

@[to_additive]
theorem prod_Ioc_castLE (h : n ≤ m) (f : Fin m → M) (a b : Fin n) :
    ∏ i ∈ Ioc (a.castLE h) (b.castLE h), f i = ∏ i ∈ Ioc a b, f (i.castLE h) := by
  simp [← map_castLEEmb_Ioc]

@[to_additive]
theorem prod_Ioo_castLE (h : n ≤ m) (f : Fin m → M) (a b : Fin n) :
    ∏ i ∈ Ioo (a.castLE h) (b.castLE h), f i = ∏ i ∈ Ioo a b, f (i.castLE h) := by
  simp [← map_castLEEmb_Ioo]

@[to_additive]
theorem prod_uIcc_castLE (h : n ≤ m) (f : Fin m → M) (a b : Fin n) :
    ∏ i ∈ uIcc (a.castLE h) (b.castLE h), f i = ∏ i ∈ uIcc a b, f (i.castLE h) := by
  simp [← map_castLEEmb_uIcc]

@[to_additive]
theorem prod_Iic_castLE (h : n ≤ m) (f : Fin m → M) (a : Fin n) :
    ∏ i ≤ a.castLE h, f i = ∏ i ≤ a, f (i.castLE h) := by
  simp [← map_castLEEmb_Iic]

@[to_additive]
theorem prod_Iio_castLE (h : n ≤ m) (f : Fin m → M) (a : Fin n) :
    ∏ i < a.castLE h, f i = ∏ i < a, f (i.castLE h) := by
  simp [← map_castLEEmb_Iio]

end castLE

/-!
### Products over intervals: `Fin.castAdd`
-/

section castAdd

@[to_additive]
theorem prod_Icc_castAdd (m : ℕ) (f : Fin (n + m) → M) (a b : Fin n) :
    ∏ i ∈ Icc (a.castAdd m) (b.castAdd m), f i = ∏ i ∈ Icc a b, f (i.castAdd m) := by
  simp [← map_castAddEmb_Icc]

@[to_additive]
theorem prod_Ico_castAdd (m : ℕ) (f : Fin (n + m) → M) (a b : Fin n) :
    ∏ i ∈ Ico (a.castAdd m) (b.castAdd m), f i = ∏ i ∈ Ico a b, f (i.castAdd m) := by
  simp [← map_castAddEmb_Ico]

@[to_additive]
theorem prod_Ioc_castAdd (m : ℕ) (f : Fin (n + m) → M) (a b : Fin n) :
    ∏ i ∈ Ioc (a.castAdd m) (b.castAdd m), f i = ∏ i ∈ Ioc a b, f (i.castAdd m) := by
  simp [← map_castAddEmb_Ioc]

@[to_additive]
theorem prod_Ioo_castAdd (m : ℕ) (f : Fin (n + m) → M) (a b : Fin n) :
    ∏ i ∈ Ioo (a.castAdd m) (b.castAdd m), f i = ∏ i ∈ Ioo a b, f (i.castAdd m) := by
  simp [← map_castAddEmb_Ioo]

@[to_additive]
theorem prod_uIcc_castAdd (m : ℕ) (f : Fin (n + m) → M) (a b : Fin n) :
    ∏ i ∈ uIcc (a.castAdd m) (b.castAdd m), f i = ∏ i ∈ uIcc a b, f (i.castAdd m) := by
  simp [← map_castAddEmb_uIcc]

@[to_additive]
theorem prod_Iic_castAdd (m : ℕ) (f : Fin (n + m) → M) (a : Fin n) :
    ∏ i ≤ a.castAdd m, f i = ∏ i ≤ a, f (i.castAdd m) := by
  simp [← map_castAddEmb_Iic]

@[to_additive]
theorem prod_Iio_castAdd (m : ℕ) (f : Fin (n + m) → M) (a : Fin n) :
    ∏ i < a.castAdd m, f i = ∏ i < a, f (i.castAdd m) := by
  simp [← map_castAddEmb_Iio]

end castAdd

/-!
### Products over intervals: `Fin.castSucc`
-/

section castSucc

@[to_additive]
theorem prod_Icc_castSucc (f : Fin (n + 1) → M) (a b : Fin n) :
    ∏ i ∈ Icc a.castSucc b.castSucc, f i = ∏ i ∈ Icc a b, f i.castSucc := by
  simp [← map_castSuccEmb_Icc]

@[to_additive]
theorem prod_Ico_castSucc (f : Fin (n + 1) → M) (a b : Fin n) :
    ∏ i ∈ Ico a.castSucc b.castSucc, f i = ∏ i ∈ Ico a b, f i.castSucc := by
  simp [← map_castSuccEmb_Ico]

@[to_additive]
theorem prod_Ioc_castSucc (f : Fin (n + 1) → M) (a b : Fin n) :
    ∏ i ∈ Ioc a.castSucc b.castSucc, f i = ∏ i ∈ Ioc a b, f i.castSucc := by
  simp [← map_castSuccEmb_Ioc]

@[to_additive]
theorem prod_Ioo_castSucc (f : Fin (n + 1) → M) (a b : Fin n) :
    ∏ i ∈ Ioo a.castSucc b.castSucc, f i = ∏ i ∈ Ioo a b, f i.castSucc := by
  simp [← map_castSuccEmb_Ioo]

@[to_additive]
theorem prod_uIcc_castSucc (f : Fin (n + 1) → M) (a b : Fin n) :
    ∏ i ∈ uIcc a.castSucc b.castSucc, f i = ∏ i ∈ uIcc a b, f i.castSucc := by
  simp [← map_castSuccEmb_uIcc]

@[to_additive]
theorem prod_Iic_castSucc (f : Fin (n + 1) → M) (a : Fin n) :
    ∏ i ≤ a.castSucc, f i = ∏ i ≤ a, f i.castSucc := by
  simp [← map_castSuccEmb_Iic]

@[to_additive]
theorem prod_Iio_castSucc (f : Fin (n + 1) → M) (a : Fin n) :
    ∏ i < a.castSucc, f i = ∏ i < a, f i.castSucc := by
  simp [← map_castSuccEmb_Iio]

end castSucc

/-!
### Products over intervals: `Fin.succ`
-/

section succ

@[to_additive]
theorem prod_Icc_succ (f : Fin (n + 1) → M) (a b : Fin n) :
    ∏ i ∈ Icc a.succ b.succ, f i = ∏ i ∈ Icc a b, f i.succ := by
  simp [← map_succEmb_Icc]

@[to_additive]
theorem prod_Ico_succ (f : Fin (n + 1) → M) (a b : Fin n) :
    ∏ i ∈ Ico a.succ b.succ, f i = ∏ i ∈ Ico a b, f i.succ := by
  simp [← map_succEmb_Ico]

@[to_additive]
theorem prod_Ioc_succ (f : Fin (n + 1) → M) (a b : Fin n) :
    ∏ i ∈ Ioc a.succ b.succ, f i = ∏ i ∈ Ioc a b, f i.succ := by
  simp [← map_succEmb_Ioc]

@[to_additive]
theorem prod_Ioo_succ (f : Fin (n + 1) → M) (a b : Fin n) :
    ∏ i ∈ Ioo a.succ b.succ, f i = ∏ i ∈ Ioo a b, f i.succ := by
  simp [← map_succEmb_Ioo]

@[to_additive]
theorem prod_uIcc_succ (f : Fin (n + 1) → M) (a b : Fin n) :
    ∏ i ∈ uIcc a.succ b.succ, f i = ∏ i ∈ uIcc a b, f i.succ := by
  simp [← map_succEmb_uIcc]

@[to_additive]
theorem prod_Ici_succ (f : Fin (n + 1) → M) (a : Fin n) :
    ∏ i ≥ a.succ, f i = ∏ i ≥ a, f i.succ := by
  simp [← map_succEmb_Ici]

@[to_additive (attr := simp)]
theorem prod_Ioi_succ (f : Fin (n + 1) → M) (a : Fin n) :
    ∏ i > a.succ, f i = ∏ i > a, f i.succ := by
  simp [← map_succEmb_Ioi]

@[to_additive]
theorem prod_Ioi_zero (f : Fin (n + 1) → M) :
    ∏ i > 0, f i = ∏ j : Fin n, f j.succ := by
  simp [Ioi_zero_eq_map]

end succ

end CommMonoid

theorem sum_pow_mul_eq_add_pow {n : ℕ} {R : Type*} [CommSemiring R] (a b : R) :
    (∑ s : Finset (Fin n), a ^ s.card * b ^ (n - s.card)) = (a + b) ^ n := by
  simpa using Fintype.sum_pow_mul_eq_add_pow (Fin n) a b

lemma sum_neg_one_pow (R : Type*) [Ring R] (m : ℕ) :
    (∑ n : Fin m, (-1) ^ n.1 : R) = if Even m then 0 else 1 := by
  induction m with
  | zero => simp
  | succ n IH =>
    simp only [Fin.sum_univ_castSucc, Fin.coe_castSucc, IH, Fin.val_last, Nat.even_add_one, ite_not]
    split_ifs with h
    · simp [*]
    · simp [(Nat.not_even_iff_odd.mp h).neg_pow]

section PartialProd

variable [Monoid M] {n : ℕ}

/-- For `f = (a₁, ..., aₙ)` in `αⁿ`, `partialProd f` is `(1, a₁, a₁a₂, ..., a₁...aₙ)` in `αⁿ⁺¹`. -/
@[to_additive "For `f = (a₁, ..., aₙ)` in `αⁿ`, `partialSum f` is\n
`(0, a₁, a₁ + a₂, ..., a₁ + ... + aₙ)` in `αⁿ⁺¹`."]
def partialProd (f : Fin n → M) (i : Fin (n + 1)) : M :=
  ((List.ofFn f).take i).prod

@[to_additive (attr := simp)]
theorem partialProd_zero (f : Fin n → M) : partialProd f 0 = 1 := by simp [partialProd]

@[to_additive]
theorem partialProd_succ (f : Fin n → M) (j : Fin n) :
    partialProd f j.succ = partialProd f (Fin.castSucc j) * f j := by
  simp [partialProd, List.take_succ]

@[to_additive]
theorem partialProd_succ' (f : Fin (n + 1) → M) (j : Fin (n + 1)) :
    partialProd f j.succ = f 0 * partialProd (Fin.tail f) j := by
  simp [partialProd]
  rfl

@[to_additive]
<<<<<<< HEAD
lemma partialProd_castSucc {f : Fin (n + 1) → M} (i : Fin (n + 1)) :
    partialProd (f ∘ castSucc) i = partialProd f i.castSucc :=
  i.inductionOn (by simp) fun i hi => by simp_all [partialProd_succ]
=======
lemma partialProd_init {f : Fin (n + 1) → M} (i : Fin (n + 1)) :
    partialProd (init f) i = partialProd f i.castSucc :=
  i.inductionOn (by simp) fun i hi => by simp_all [init, partialProd_succ]
>>>>>>> e62a361a

@[to_additive]
theorem partialProd_left_inv {G : Type*} [Group G] (f : Fin (n + 1) → G) :
    (f 0 • partialProd fun i : Fin n => (f i.castSucc)⁻¹ * f i.succ) = f :=
  funext fun x => Fin.inductionOn x (by simp) fun x hx => by
    simp only [Pi.smul_apply, smul_eq_mul] at hx ⊢
    rw [partialProd_succ, ← mul_assoc, hx, mul_inv_cancel_left]

@[to_additive]
theorem partialProd_right_inv {G : Type*} [Group G] (f : Fin n → G) (i : Fin n) :
    (partialProd f (Fin.castSucc i))⁻¹ * partialProd f i.succ = f i := by
  rw [partialProd_succ, inv_mul_cancel_left]

@[to_additive]
lemma partialProd_contractNth {G : Type*} [Monoid G] {n : ℕ}
    (g : Fin (n + 1) → G) (a : Fin (n + 1)) :
    partialProd (contractNth a (· * ·) g) = partialProd g ∘ a.succ.succAbove := by
  ext i
  refine inductionOn i ?_ ?_
  · simp only [partialProd_zero, Function.comp_apply, succ_succAbove_zero]
  · intro i hi
    simp only [Function.comp_apply, succ_succAbove_succ] at *
    rw [partialProd_succ, partialProd_succ, hi]
    rcases lt_trichotomy (i : ℕ) a with (h | h | h)
    · rw [succAbove_of_castSucc_lt, contractNth_apply_of_lt _ _ _ _ h,
        succAbove_of_castSucc_lt] <;>
      simp only [lt_def, coe_castSucc, val_succ] <;>
      omega
    · rw [succAbove_of_castSucc_lt, contractNth_apply_of_eq _ _ _ _ h,
        succAbove_of_le_castSucc, castSucc_fin_succ, partialProd_succ, mul_assoc] <;>
      simp only [castSucc_lt_succ_iff, le_def, coe_castSucc] <;>
      omega
    · rw [succAbove_of_le_castSucc, succAbove_of_le_castSucc, contractNth_apply_of_gt _ _ _ _ h,
        castSucc_fin_succ] <;>
      simp only [le_def, val_succ, coe_castSucc] <;>
      omega

/-- Let `(g₀, g₁, ..., gₙ)` be a tuple of elements in `Gⁿ⁺¹`.
Then if `k < j`, this says `(g₀g₁...gₖ₋₁)⁻¹ * g₀g₁...gₖ = gₖ`.
If `k = j`, it says `(g₀g₁...gₖ₋₁)⁻¹ * g₀g₁...gₖ₊₁ = gₖgₖ₊₁`.
If `k > j`, it says `(g₀g₁...gₖ)⁻¹ * g₀g₁...gₖ₊₁ = gₖ₊₁.`
Useful for defining group cohomology. -/
@[to_additive
      "Let `(g₀, g₁, ..., gₙ)` be a tuple of elements in `Gⁿ⁺¹`.
      Then if `k < j`, this says `-(g₀ + g₁ + ... + gₖ₋₁) + (g₀ + g₁ + ... + gₖ) = gₖ`.
      If `k = j`, it says `-(g₀ + g₁ + ... + gₖ₋₁) + (g₀ + g₁ + ... + gₖ₊₁) = gₖ + gₖ₊₁`.
      If `k > j`, it says `-(g₀ + g₁ + ... + gₖ) + (g₀ + g₁ + ... + gₖ₊₁) = gₖ₊₁.`
      Useful for defining group cohomology."]
theorem inv_partialProd_mul_eq_contractNth {G : Type*} [Group G] (g : Fin (n + 1) → G)
    (j : Fin (n + 1)) (k : Fin n) :
    (partialProd g (j.succ.succAbove (Fin.castSucc k)))⁻¹ * partialProd g (j.succAbove k).succ =
      j.contractNth (· * ·) g k := by
  rcases lt_trichotomy (k : ℕ) j with (h | h | h)
  · rwa [succAbove_of_castSucc_lt, succAbove_of_castSucc_lt, partialProd_right_inv,
    contractNth_apply_of_lt]
    · assumption
    · rw [castSucc_lt_iff_succ_le, succ_le_succ_iff, le_iff_val_le_val]
      exact le_of_lt h
  · rwa [succAbove_of_castSucc_lt, succAbove_of_le_castSucc, partialProd_succ,
    castSucc_fin_succ, ← mul_assoc,
      partialProd_right_inv, contractNth_apply_of_eq]
    · simp [le_iff_val_le_val, ← h]
    · rw [castSucc_lt_iff_succ_le, succ_le_succ_iff, le_iff_val_le_val]
      exact le_of_eq h
  · rwa [succAbove_of_le_castSucc, succAbove_of_le_castSucc, partialProd_succ, partialProd_succ,
      castSucc_fin_succ, partialProd_succ, inv_mul_cancel_left, contractNth_apply_of_gt]
    · exact le_iff_val_le_val.2 (le_of_lt h)
    · rw [le_iff_val_le_val, val_succ]
      exact Nat.succ_le_of_lt h

end PartialProd

end Fin

/-- Equivalence between `Fin n → Fin m` and `Fin (m ^ n)`. -/
@[simps!]
def finFunctionFinEquiv {m n : ℕ} : (Fin n → Fin m) ≃ Fin (m ^ n) :=
  Equiv.ofRightInverseOfCardLE (le_of_eq <| by simp_rw [Fintype.card_fun, Fintype.card_fin])
    (fun f => ⟨∑ i, f i * m ^ (i : ℕ), by
      induction n with
      | zero => simp
      | succ n ih =>
        cases m
        · exact isEmptyElim (f <| Fin.last _)
        simp_rw [Fin.sum_univ_castSucc, Fin.coe_castSucc, Fin.val_last]
        refine (Nat.add_lt_add_of_lt_of_le (ih _) <| Nat.mul_le_mul_right _
          (Fin.is_le _)).trans_eq ?_
        rw [← one_add_mul (_ : ℕ), add_comm, pow_succ']⟩)
    (fun a b => ⟨a / m ^ (b : ℕ) % m, by
      rcases n with - | n
      · exact b.elim0
      rcases m with - | m
      · rw [zero_pow n.succ_ne_zero] at a
        exact a.elim0
      · exact Nat.mod_lt _ m.succ_pos⟩)
    fun a => by
      dsimp
      induction n with
      | zero => subsingleton [(finCongr <| pow_zero _).subsingleton]
      | succ n ih =>
        simp_rw [Fin.forall_iff, Fin.ext_iff] at ih
        ext
        simp_rw [Fin.sum_univ_succ, Fin.val_zero, Fin.val_succ, pow_zero, Nat.div_one,
          mul_one, pow_succ', ← Nat.div_div_eq_div_mul, mul_left_comm _ m, ← mul_sum]
        rw [ih _ (Nat.div_lt_of_lt_mul (a.is_lt.trans_eq (pow_succ' _ _))), Nat.mod_add_div]

theorem finFunctionFinEquiv_apply {m n : ℕ} (f : Fin n → Fin m) :
    (finFunctionFinEquiv f : ℕ) = ∑ i : Fin n, ↑(f i) * m ^ (i : ℕ) :=
  rfl

theorem finFunctionFinEquiv_single {m n : ℕ} [NeZero m] (i : Fin n) (j : Fin m) :
    (finFunctionFinEquiv (Pi.single i j) : ℕ) = j * m ^ (i : ℕ) := by
  rw [finFunctionFinEquiv_apply, Fintype.sum_eq_single i, Pi.single_eq_same]
  rintro x hx
  rw [Pi.single_eq_of_ne hx, Fin.val_zero, zero_mul]

/-- Equivalence between `∀ i : Fin m, Fin (n i)` and `Fin (∏ i : Fin m, n i)`. -/
def finPiFinEquiv {m : ℕ} {n : Fin m → ℕ} : (∀ i : Fin m, Fin (n i)) ≃ Fin (∏ i : Fin m, n i) :=
  Equiv.ofRightInverseOfCardLE (le_of_eq <| by simp_rw [Fintype.card_pi, Fintype.card_fin])
    (fun f => ⟨∑ i, f i * ∏ j, n (Fin.castLE i.is_lt.le j), by
      induction m with
      | zero => simp
      | succ m ih =>
      rw [Fin.prod_univ_castSucc, Fin.sum_univ_castSucc]
      suffices
        ∀ (n : Fin m → ℕ) (nn : ℕ) (f : ∀ i : Fin m, Fin (n i)) (fn : Fin nn),
          ((∑ i : Fin m, ↑(f i) * ∏ j : Fin i, n (Fin.castLE i.prop.le j)) + ↑fn * ∏ j, n j) <
            (∏ i : Fin m, n i) * nn by
        solve_by_elim
      intro n nn f fn
      cases nn
      · exact isEmptyElim fn
      refine (Nat.add_lt_add_of_lt_of_le (ih _) <| Nat.mul_le_mul_right _ (Fin.is_le _)).trans_eq ?_
      rw [← one_add_mul (_ : ℕ), mul_comm, add_comm]⟩)
    (fun a b => ⟨(a / ∏ j : Fin b, n (Fin.castLE b.is_lt.le j)) % n b, by
      cases m
      · exact b.elim0
      rcases h : n b with nb | nb
      · rw [prod_eq_zero (Finset.mem_univ _) h] at a
        exact isEmptyElim a
      exact Nat.mod_lt _ nb.succ_pos⟩)
    (by
      intro a; revert a; dsimp only [Fin.val_mk]
      refine Fin.consInduction ?_ ?_ n
      · intro a
        have : Subsingleton (Fin (∏ i : Fin 0, i.elim0)) :=
          (finCongr <| prod_empty).subsingleton
        subsingleton
      · intro n x xs ih a
        simp_rw [Fin.forall_iff, Fin.ext_iff] at ih
        ext
        simp_rw [Fin.sum_univ_succ, Fin.cons_succ]
        have := fun i : Fin n =>
          Fintype.prod_equiv (finCongr <| Fin.val_succ i)
            (fun j => (Fin.cons x xs : _ → ℕ) (Fin.castLE (Fin.is_lt _).le j))
            (fun j => (Fin.cons x xs : _ → ℕ) (Fin.castLE (Nat.succ_le_succ (Fin.is_lt _).le) j))
            fun j => rfl
        simp_rw [this]
        clear this
        simp_rw [Fin.val_zero, Fintype.prod_empty, Nat.div_one, mul_one, Fin.cons_zero,
          Fin.prod_univ_succ, Fin.castLE_zero, Fin.cons_zero, ← Nat.div_div_eq_div_mul,
          mul_left_comm (_ % _ : ℕ), ← mul_sum]
        convert Nat.mod_add_div _ _
        exact ih (a / x) (Nat.div_lt_of_lt_mul <| a.is_lt.trans_eq (Fin.prod_univ_succ _)))

theorem finPiFinEquiv_apply {m : ℕ} {n : Fin m → ℕ} (f : ∀ i : Fin m, Fin (n i)) :
    (finPiFinEquiv f : ℕ) = ∑ i, f i * ∏ j, n (Fin.castLE i.is_lt.le j) := rfl

theorem finPiFinEquiv_single {m : ℕ} {n : Fin m → ℕ} [∀ i, NeZero (n i)] (i : Fin m)
    (j : Fin (n i)) :
    (finPiFinEquiv (Pi.single i j : ∀ i : Fin m, Fin (n i)) : ℕ) =
      j * ∏ j, n (Fin.castLE i.is_lt.le j) := by
  rw [finPiFinEquiv_apply, Fintype.sum_eq_single i, Pi.single_eq_same]
  rintro x hx
  rw [Pi.single_eq_of_ne hx, Fin.val_zero, zero_mul]

/-- Equivalence between the Sigma type `(i : Fin m) × Fin (n i)` and `Fin (∑ i : Fin m, n i)`. -/
def finSigmaFinEquiv {m : ℕ} {n : Fin m → ℕ} : (i : Fin m) × Fin (n i) ≃ Fin (∑ i : Fin m, n i) :=
  match m with
  | 0 => @Equiv.equivOfIsEmpty _ _ _ (by simp; exact Fin.isEmpty')
  | Nat.succ m =>
    calc _ ≃ _ := (@finSumFinEquiv m 1).sigmaCongrLeft.symm
      _ ≃ _ := Equiv.sumSigmaDistrib _
      _ ≃ _ := finSigmaFinEquiv.sumCongr (Equiv.uniqueSigma _)
      _ ≃ _ := finSumFinEquiv
      _ ≃ _ := finCongr (Fin.sum_univ_castSucc n).symm

@[simp]
theorem finSigmaFinEquiv_apply {m : ℕ} {n : Fin m → ℕ} (k : (i : Fin m) × Fin (n i)) :
    (finSigmaFinEquiv k : ℕ) = ∑ i : Fin k.1, n (Fin.castLE k.1.2.le i) + k.2 := by
  induction m with
  | zero => exact k.fst.elim0
  | succ m ih =>
  rcases k with ⟨⟨iv, hi⟩, j⟩
  rw [finSigmaFinEquiv]
  unfold finSumFinEquiv
  simp only [Equiv.coe_fn_mk, Equiv.sigmaCongrLeft, Equiv.coe_fn_symm_mk, Equiv.trans_def,
    Equiv.trans_apply, finCongr_apply, Fin.coe_cast]
  conv  =>
    enter [1,1,3]
    apply Equiv.sumCongr_apply
  by_cases him : iv < m
  · conv in Sigma.mk _ _ =>
      equals ⟨Sum.inl ⟨iv, him⟩, j⟩ => simp [Fin.addCases, him]
    simpa using ih _
  · replace him := Nat.eq_of_lt_succ_of_not_lt hi him
    subst him
    conv in Sigma.mk _ _ =>
      equals ⟨Sum.inr 0, j⟩ => simp [Fin.addCases, Fin.natAdd]
    simp
    rfl

/-- `finSigmaFinEquiv` on `Fin 1 × f` is just `f` -/
theorem finSigmaFinEquiv_one {n : Fin 1 → ℕ} (ij : (i : Fin 1) × Fin (n i)) :
    (finSigmaFinEquiv ij : ℕ) = ij.2 := by
  rw [finSigmaFinEquiv_apply, add_eq_right]
  apply @Finset.sum_of_isEmpty _ _ _ _ (by simpa using Fin.isEmpty')

namespace List

section CommMonoid

variable [CommMonoid M]

@[to_additive]
theorem prod_take_ofFn {n : ℕ} (f : Fin n → M) (i : ℕ) :
    ((ofFn f).take i).prod = ∏ j with j.val < i, f j := by
  induction i with
  | zero =>
    simp
  | succ i IH =>
    by_cases h : i < n
    · have : i < length (ofFn f) := by rwa [length_ofFn]
      rw [prod_take_succ _ _ this]
      have A : ({j | j.val < i + 1} : Finset (Fin n)) =
          insert ⟨i, h⟩ ({j | Fin.val j < i} : Finset (Fin n)) := by
        ext ⟨_, _⟩
        simp [Nat.lt_succ_iff_lt_or_eq, or_comm]
      rw [A, prod_insert (by simp), IH, mul_comm]
      simp
    · have A : (ofFn f).take i = (ofFn f).take i.succ := by
        rw [← length_ofFn (f := f)] at h
        have : length (ofFn f) ≤ i := not_lt.mp h
        rw [take_of_length_le this, take_of_length_le (le_trans this (Nat.le_succ _))]
      have B : ∀ j : Fin n, ((j : ℕ) < i.succ) = ((j : ℕ) < i) := by
        intro j
        have : (j : ℕ) < i := lt_of_lt_of_le j.2 (not_lt.mp h)
        simp [this, lt_trans this (Nat.lt_succ_self _)]
      simp [← A, B, IH]

@[to_additive]
theorem prod_ofFn {n : ℕ} {f : Fin n → M} : (ofFn f).prod = ∏ i, f i :=
  Fin.prod_ofFn f

end CommMonoid

@[to_additive]
theorem alternatingProd_eq_finset_prod {G : Type*} [DivisionCommMonoid G] :
    ∀ (L : List G), alternatingProd L = ∏ i : Fin L.length, L[i] ^ (-1 : ℤ) ^ (i : ℕ)
  | [] => by
    rw [alternatingProd, Finset.prod_eq_one]
    rintro ⟨i, ⟨⟩⟩
  | g::[] => by
    change g = ∏ i : Fin 1, [g][i] ^ (-1 : ℤ) ^ (i : ℕ)
    rw [Fin.prod_univ_succ]; simp
  | g::h::L =>
    calc g * h⁻¹ * L.alternatingProd
      = g * h⁻¹ * ∏ i : Fin L.length, L[i] ^ (-1 : ℤ) ^ (i : ℕ) :=
        congr_arg _ (alternatingProd_eq_finset_prod _)
    _ = ∏ i : Fin (L.length + 2), (g::h::L)[i] ^ (-1 : ℤ) ^ (i : ℕ) := by
        { rw [Fin.prod_univ_succ, Fin.prod_univ_succ, mul_assoc]
          simp [pow_add]}

end List<|MERGE_RESOLUTION|>--- conflicted
+++ resolved
@@ -451,15 +451,9 @@
   rfl
 
 @[to_additive]
-<<<<<<< HEAD
-lemma partialProd_castSucc {f : Fin (n + 1) → M} (i : Fin (n + 1)) :
-    partialProd (f ∘ castSucc) i = partialProd f i.castSucc :=
-  i.inductionOn (by simp) fun i hi => by simp_all [partialProd_succ]
-=======
 lemma partialProd_init {f : Fin (n + 1) → M} (i : Fin (n + 1)) :
     partialProd (init f) i = partialProd f i.castSucc :=
   i.inductionOn (by simp) fun i hi => by simp_all [init, partialProd_succ]
->>>>>>> e62a361a
 
 @[to_additive]
 theorem partialProd_left_inv {G : Type*} [Group G] (f : Fin (n + 1) → G) :
