--- conflicted
+++ resolved
@@ -65,9 +65,6 @@
     (forget₂ C Ab).map (hS.δ i j hij) x₃ = (forget₂ C Ab).map (S.X₁.homologyπ j) x₁ :=
   (HomologicalComplex.HomologySequence.snakeInput hS i j hij).δ_apply' x₃ x₂ x₁ h₂ h₁
 
-<<<<<<< HEAD
-include hS in
-=======
 set_option linter.style.commandStart false in
 include hS in
 /--
@@ -89,7 +86,6 @@
        0            0            0
 ```
 if `x₁ ∈ X_1,j` and `x₂ ∈ X_2,i` and if `f(x₁) = d(x₂)` then `d(x₁) = 0`. -/
->>>>>>> cfb00d58
 theorem d_eq_zero_of_f_eq_d_apply
     (x₂ : ((forget₂ C Ab).obj (S.X₂.X i))) (x₁ : ((forget₂ C Ab).obj (S.X₁.X j)))
     (hx₁ : ((forget₂ C Ab).map (S.f.f j)) x₁ = ((forget₂ C Ab).map (S.X₂.d i j)) x₂) (k : ι) :
